# -*- coding: utf-8 -*-
"""
Created on Tue June 09 10:17:00 2020

@author: fkogel

v3.5.0

This module contains the main class :class:`~System.System` which provides all
information about the lasers light fields, the atomic or molecular level structure,
and the magnetic field to carry out simulation calculations, e.g.
via the rate equations or Optical Bloch equations (OBEs).

Examples
--------
First simple example to setup and simulate a (3+1)-levelsystem::
    
    from System import *
    system=System(description='Simple3+1') # create empty system instance first
    
    # construct level system:
    # - create empty instances for a ground and excited electronic state
    system.levels.add_electronicstate(label='X', gs_exs='gs')
    system.levels.add_electronicstate(label='A', gs_exs='exs', Gamma=1.0)
    # - add the levels with the respective quantum numbers to the electronic states
    system.levels.X.add(F=1)
    system.levels.A.add(F=0)
    # - next all default level properties can be displayed and simply changed
    system.levels.print_properties()
    system.levels.X.gfac.iloc[0] = 1.0 # set ground state g factor to 1.0
    
    # set up lasers and magnetic field
    system.lasers.add(lamb=860e-9, P=5e-3, pol='lin') #wavelength, power, and polarization
    system.Bfield.turnon(strength=5e-4, direction=[0,1,1]) #magnetic field
    
    # simulate dynamics with OBEs and plot population
    system.calc_OBEs(t_int=5e-6, dt=10e-9, magn_remixing=True, verbose=True)
    system.plot_N()

Example for setting up a level and laser system for BaF with the cooling and 3 repumping
lasers and calculating the dynamics::
    
    from System import *
    system = System(description='SimpleTest1_BaF',load_constants='138BaF')
    
    # set up the lasers each with four sidebands
    for lamb in np.array([859.830, 895.699, 897.961])*1e-9:
        system.lasers.add_sidebands(lamb=lamb,P=20e-3,pol='lin',
                                    offset_freq=19e6,mod_freq=39.33e6,
                                    sidebands=[-2,-1,1,2],ratios=[0.8,1,1,0.8])
    
    # set up the ground and excited states and include all vibrational levels
    # up to the ground state vibrational level v=2
    system.levels.add_electronicstate('X','gs') #add ground state X
    system.levels.X.load_states(v=[0,1,2]) #loading the states defined in the json file
    system.levels.X.add_lossstate()
    
    system.levels.add_electronicstate('A','exs') #add excited state A
    system.levels.A.load_states(v=[0,1])
    
    system.levels.print_properties() #check the imported properties from the json file
    
    # Alternatively, all these steps for the levels can be done simpler with:
    # system.levels.add_all_levels(v_max=2)
    
    # calculate dynamics with rate equations
    system.calc_rateeqs(t_int=20e-6, magn_remixing=False)
    
    # plot populations, force, and scattered photon number
    system.plot_N()
    system.plot_F()
    system.plot_Nscatt()
    
Example for a Molecule with a initial velocity and position of :math:`v_x=200m/s`
and :math:`r_x=-2mm` which is transversely passing two cooling lasers with
a repumper each in the distance :math:`4mm`::
    
    from System import *
    system = System(description='SimpleTest2Traj_BaF',load_constants='138BaF')
    
    # specify initial velocity and position of the molecule
    system.v0 = np.array([200,0,0])   #in m/s
    system.r0 = np.array([-2e-3,0,0]) #in m
    
    # set up the cooling laser and first repumper with their wave vectors k and positions r_k
    FWHM,P = 1e-3,5e-3 # 1mm and 5mW
    for lamb in np.array([859.830, 895.699])*1e-9:
        for rx in [0, 4e-3]:
            system.lasers.add_sidebands(lamb=lamb,P=P,FWHM=FWHM,pol='lin',
                                        r_k=[rx,0,0], k=[0,1,0],
                                        offset_freq=19e6,mod_freq=39.33e6,
                                        sidebands=[-2,-1,1,2],ratios=[0.8,1,1,0.8])
        
    # include first two vibrational levels of electronic ground state and the
    # first vibrational level of the excited state
    system.levels.add_all_levels(v_max=1)
    
    # calculate dynamics with velocity and position dependence of the laser beams and molecules
    system.calc_rateeqs(t_int=40e-6,magn_remixing=False,
                        trajectory=True,position_dep=True)
    
    # plot scattering rate, scattered photons, velocity and position, ...
    system.plot_all()
"""
import numpy as np
from scipy.integrate import solve_ivp, cumulative_trapezoid
from scipy.constants import c,h,hbar,pi,g,physical_constants
from scipy.constants import k as k_B
from scipy.constants import u as u_mass
from sympy.physics.wigner import clebsch_gordan,wigner_3j,wigner_6j
<<<<<<< HEAD
import MoleCool
from MoleCool.Lasersystem import *
from MoleCool.Levelsystem import *
from MoleCool import tools
from MoleCool.tools import save_object, open_object, ODEs
from MoleCool.Bfield import Bfield
=======
from .Lasersystem import *
from .Levelsystem import *
from . import tools
from .tools import save_object, open_object, ODEs, return_fun_default
from .Bfield import Bfield
>>>>>>> 157b57f8
import time
import sys, os
from copy import deepcopy
import multiprocessing
from tqdm import tqdm
import warnings

import matplotlib as mpl
import matplotlib.pyplot as plt
import matplotlib.pylab as pl
import matplotlib.ticker as mtick

np.set_printoptions(precision=4,suppress=True)
#%%
class System:
    def __init__(self, description=None,load_constants='',verbose=True):
        """An instance of this class is the starting point for simulating any
        atomic or molecular dynamics simulations. Specficially, it define an object
        to not only store all important information about the system but also to
        calculate any time evolution.
    
        Parameters
        ----------
        description : str, optional
            A short description of this System can be added. If not provided,
            the attribute is set to the name of the respective executed main
            python file.
        load_constants : str, optional
            File name of a certain molecule, atom or more general system whose
            respective level constants to be loaded or imported by the class
            :class:`~Levelsystem.Levelsystem` via the constants defined in the
            .json file. The default is ''.
    
        Example
        -------
        After initiating a :class:`~System.System` object, the instances of 
        :py:class:`~Lasersystem.Lasersystem`, :class:`~Levelsystem.Levelsystem`,
        and :class:`~Bfield.Bfield` can be accessed via::
            
            system = System()
            print(system.lasers)
            print(system.levels)
            print(system.Bfield)
        """
        self.lasers = Lasersystem()
        self.levels = Levelsystem(load_constants=load_constants,verbose=verbose)
        self.Bfield = Bfield()
        #self.particles = Particlesystem()
        if description == None:
            self.description = os.path.basename(sys.argv[0])[:-3]
        else:
            self.description = description
        self.reset_N0()                    #  initial population of all levels
        self.v0     = np.array([0.,0.,0.]) #: initial velocity of the particle
        self.r0     = np.array([0.,0.,0.]) #: initial position of the particle
        """dictionary for parameters specifying the steady state conditions."""
        self.steadystate = {'t_ini'       : None,
                            'maxiters'    : 100,
                            'condition'   : [0.1,50],
                            'period'      : None}
        """dictionary for parameters specifying the multiprocessing of calculations."""
        self.multiprocessing = {'processes' : multiprocessing.cpu_count()-1,#None
                                'maxtasksperchild' : None,
                                'show_progressbar' : True,
                                'savetofile'       : True}
        if verbose:
            print("System is created with description: {}".format(self.description))
        
    def calc_rateeqs(self,t_int=20e-6,t_start=0.,dt=None,t_eval = [],
                     magn_remixing=False, magn_strength=8,
                     position_dep=False, trajectory=False,
                     verbose=True, return_fun=return_fun_default,
                     **kwargs):
        """Calculates the time evolution of the single level populations with
        rate equations.        

        Parameters
        ----------
        t_int : float, optional
            interaction time in which the molecule is exposed to the lasers.
            The default is 20e-6.
        t_start : float, optional
            starting time when the ode_solver starts the calculation. Useful
            for the situation when e.g. all cooling lasers are shut off at a 
            specific time t1, so that a new calculation with another laser
            configuration (e.g. including only a probe laser) can be started
            at t_start=t1 to continue the simulation. The default is 0.0.
        dt : float, optional
            time step of the output data. So in this case the ODE solver will
            decide at which time points to calculate the solution.
            The default is None.
        t_eval : list or numpy array, optional
            If it desired to get the solution of the ode solver only at 
            specific time points, the `t_eval` argument can be used to specify 
            these points. If `_eval` is given, the `dt` argument is ignored.
            The default is [].
        magn_remixing : bool, optional
            if True, the adjacent ground hyperfine levels are perfectly mixed
            by a magnetic field. The default is False.
        magn_strength : float, optional
            measure of the magnetic field strength (i.e. the magnetic remixing
            matrix is multiplied by 10^magn_strength). Reasonable values are
            between 6 and 9. The default is 8.
        position_dep : bool, optional
            determines whether to take the Gaussian intensity distribution of
            the laser beams into account. The default is False.
        trajectory : bool, optional
            determines whether a trajectory of the molecule is calculated using
            simple equations of motion. This yields the additional time-dependent
            parameters ``v`` and ``r`` for the velocity and position. So, the force
            which is acting on the molecule changes the velocity which in turn can
            alter the Doppler shift. Further, the `position_dep` parameter determines
            if either a uniform unitensity or complex intensity distribution due to
            the Gaussian beam shapes is assumed through which the particle is
            propagated. The default is False.
        verbose : bool, optional
            whether to print additional information like execution time or the
            scattered photon number. The default is True.
        return_fun : function-type, optional
            if `mp` == True, the returned dictionary of this function determines
            the quantities which are save for every single parameter configuration.
            The default is None.
        **kwargs : keyword arguments, optional
            other options of the `solve_ivp` scipy function can be specified
            (see homepage of scipy for further information).
        
        Note
        ----
        function creates attributes 
        
        * ``N`` : solution of the time dependent populations N,
        * ``Nscatt`` : time dependent scattering number,
        * ``Nscattrate`` : time dependent scattering rate,
        * ``photons``: totally scattered photons
        * ``args``: input arguments of the call of this function
        * ``t`` : times at which the solution was calculated
        * ``v`` : calculated velocities of the molecule at times ``t``
          (only given if `trajectory` == True)
        * ``r`` : calculated positions of the molecule at times ``t``
          (only given if `trajectory` == True)
        """
        self.calcmethod = 'rateeqs'
        #___input arguments of this called function
        self.args = locals()
        self.check_config(raise_Error=True)
        
        #___parameters belonging to the levels
        self.levels.calc_all()
        
        #___start multiprocessing if desired only after calculating the levels
        #   properties so that they don't have to be re-calculated every time.
        if self._identify_iter_params() or self.lasers._identify_iter_params()[0]:
            return self._start_mp()
        
        #___parameters belonging to the lasers  (and partially to the levels)
        # wave vector k
        self.k      = self.lasers.getarr('k')*self.lasers.getarr('kabs')[:,None] #no unit vectors
        self.delta  = self.lasers.getarr('omega')[None,None,:] - self.levels.calc_freq()[:,:,None]
        # saturation parameter of intensity (lNum,uNum,pNum)
        self.sp     = self.lasers.getarr('I')[None,None,:]/(self.levels.Isat[:,:,None])
        #polarization switching time
        tswitch     = 1/self.lasers.freq_pol_switch
        self.rx1    = np.abs(np.dot(self.levels.calc_dMat(),self.lasers.getarr('f_q').T))**2
        # for polarization switching:
        if np.any([la.pol_switching for la in self.lasers]):
            self.rx2 = np.abs(np.dot(self.levels.calc_dMat(),self.lasers.getarr('f_q2').T))**2
        else:
            self.rx2 = self.rx1.copy()
        
        #___magnetic remixing of the ground states. An empty array is left for no B-field 
        if magn_remixing:
            self.M = self.Bfield.get_remix_matrix(self.levels.grstates[0],remix_strength=magn_strength)
        else:
            self.M = np.array([[],[]])
        
        #___specify the initial (normalized) occupations of the levels
        self.initialize_N0()

        #___determine the time points at which the ODE solver should evaluate the equations
        if len(t_eval) != 0: self.t_eval = np.array(t_eval)
        else:   
            if dt != None and dt < t_int:
                self.t_eval = np.linspace(t_start,t_start+t_int,int(t_int/dt)+1)
            else:
                self.t_eval = None
        
        #___depenending on the position dependence two different ODE evaluation functions are called
        if trajectory:
            self.y0      = np.array([*self.N0, *self.v0, *self.r0])
        else:
            # position dependent intensity due to Gaussian shape of Laserbeam:
            if position_dep:
                self.sp *= self.lasers.I_tot(self.r0,sum_lasers=False,use_jit=False)[None,None,:]
            self.R1 = self.levels.calc_Gamma()[None,:,None]/2*self.rx1*self.sp / (
                1+4*(self.delta-np.dot(self.k,self.v0)[None,None,:])**2/self.levels.calc_Gamma()[None,:,None]**2)
            self.R2 = self.levels.calc_Gamma()[None,:,None]/2*self.rx2*self.sp / (
                1+4*(self.delta-np.dot(self.k,self.v0)[None,None,:])**2/self.levels.calc_Gamma()[None,:,None]**2)
            #sum R1 & R2 over pNum:
            self.R1sum, self.R2sum = np.sum(self.R1,axis=2), np.sum(self.R2,axis=2)
            
            self.y0      = self.N0
        
        #number of ground, excited states and lasers
        lNum,uNum,pNum = self.levels.lNum, self.levels.uNum, self.lasers.pNum
        
        # ---------------Ordinary Differential Equation solver----------------
        #solve initial value problem of the ordinary first order differential equation with scipy
        if verbose: print('Solving ode with rate equations...', end=' ')
        start_time = time.perf_counter()
        if not trajectory:
            sol = solve_ivp(ODEs.ode0_rateeqs_jit, (t_start,t_start+t_int), self.y0,
                    t_eval=self.t_eval, **self.args['kwargs'],
                    args=(lNum,uNum,pNum,self.levels.calc_Gamma(),self.levels.calc_branratios(),
                          self.R1sum,self.R2sum,tswitch,self.M))
        else:
            sol = solve_ivp(ODEs.ode1_rateeqs_jit, (t_start,t_start+t_int), self.y0,
                    t_eval=self.t_eval, **self.args['kwargs'],
                    args=(lNum,uNum,pNum,np.reshape(self.levels.calc_Gamma(),(1,-1,1)),self.levels.calc_branratios(),
                          self.rx1,self.rx2,self.delta,self.sp,
                          self.lasers.getarr('w'),self.lasers.getarr('_w_cylind'),
                          self.k,self.lasers.getarr('kabs'),self.lasers.getarr('r_k'),
                          self.lasers.getarr('_r_cylind_trunc'),self.lasers.getarr('_dir_cylind'), #unit vectors
                          self.levels.mass,tswitch,self.M,position_dep,self.lasers.getarr('beta')))
            #velocity v and position r
            self.v = sol.y[-6:-3]
            self.r = sol.y[-3:]

        #: execution time for the ODE solving
        self.exectime = time.perf_counter()-start_time
        #: array of the times at which the solutions are calculated
        self.t = sol.t
        #: solution of the time dependent populations N
        self.N = sol.y[:lNum+uNum]
        self._verify_calculation()    
        if return_fun == True: return {'system':self}
        elif return_fun: return return_fun(self)   
        
    #%%        
    def plot_all(self):
        self.plot_N(); self.plot_Nsum(); self.plot_dt()
        self.plot_Nscatt(); self.plot_Nscattrate(); self.plot_F()
        if ('trajectory' in self.args) and self.args['trajectory']:
            self.plot_r(); self.plot_v()
        
    def plot_N(self,figname=None,figsize=(12,5),smallspacing=0.0005):
        """plot populations of all levels over time."""
        if figname == None:
            plt.figure('N ({}): {}, {}, {}'.format(
                self.calcmethod,self.description,self.levels.description,
                self.lasers.description), figsize=figsize)
        else: plt.figure(figname,figsize=figsize)
        
        N_sum = 0
        for i,ElSt in enumerate(self.levels.electronic_states):
            if 'v' in ElSt.states[0].QuNrs:
                alphas  = np.linspace(1,0,ElSt.v_max+2)[:-1] #####
                j_v0    = np.array([jj for jj,st in enumerate(ElSt) if st.v == 0])
                N_red   = len(j_v0)
            else:
                alpha   = 1.0
            N = ElSt.N
            for j, state in enumerate(ElSt.states):
                ls = ['solid','dashed','dashdot','dotted','dashdotdotted',
                      'loosely dotted','loosely dashed','loosely dashdotted'][i]
                if N > 10:
                    if 'v' in state.QuNrs:
                        if j in j_v0:
                            color   = pl.cm.jet(np.argwhere(j_v0==j)[0][0]/(N_red-1))
                        else:
                            color   = 'grey'
                    else:
                        color = pl.cm.jet(j/(N-1))
                else:
                    color = 'C' + str(j)
                    
                if 'v' in state.QuNrs:
                    if state.is_lossstate:
                        color = 'k'
                        alpha = 1.0
                    else:
                        alpha = alphas[state.v]
                
                label = str(state).split(f'{ElSt.gs_exs}=')[-1]
                    
                plt.plot(self.t*1e6,(self.N[j+N_sum,:]+smallspacing*i)*1e2,
                         label=label,ls=ls,color=color,alpha=alpha)
            N_sum += N
            
        plt.xlabel('time $t$ in $\mu$s')
        plt.ylabel('Populations $N$ in %')
        leg = plt.legend(title='States:',loc='center left',labelspacing=-0.0,
                         bbox_to_anchor=(1, 0.5),fontsize='x-small')
        # set the linewidth of each legend object
        for legobj in leg.legend_handles:
            legobj.set_linewidth(1.4)
        
    def plot_Nscatt(self,sum_over_ElSts=False):
        """plot the scattered photon number over time (integral of `Nscattrate`)."""
        plt.figure('Nscatt: {}, {}, {}'.format(self.description,self.levels.description,self.lasers.description))
        plt.xlabel('time $t$ in $\mu$s')
        plt.ylabel('Totally scattered photons')
        Nscatt = self.get_Nscatt(sum_over_ElSts=sum_over_ElSts)
        for i,ElSt in enumerate(self.levels.exstates):
            plt.plot(self.t*1e6, Nscatt[i,:], '-',label=ElSt.label)
        if Nscatt.shape[0]>1:
            plt.plot(self.t*1e6, np.sum(Nscatt,axis=0), '-',label='Sum')
        plt.legend()
    
    def plot_Nscattrate(self,sum_over_ElSts=False):
        """plot the photon scattering rate over time (derivative of `Nscatt`)."""
        plt.figure('Nscattrate: {}, {}, {}'.format(self.description,self.levels.description,self.lasers.description))
        plt.xlabel('time $t$ in $\mu$s')
        plt.ylabel('Photon scattering rate $\gamma\prime$ in MHz')
        Nscattrate = self.get_Nscattrate(sum_over_ElSts=sum_over_ElSts)
        for i,ElSt in enumerate(self.levels.exstates):
            plt.plot(self.t*1e6, Nscattrate[i,:]*1e-6, '-',label=ElSt.label)
        if Nscattrate.shape[0]>1:
            plt.plot(self.t*1e6, np.sum(Nscattrate,axis=0)*1e-6, '-',label='Sum')
        plt.legend()
        
    def plot_Nsum(self):
        """plot the population sum of all levels over time to ensure a small
        numerical deviation of the ODE solver."""
        plt.figure('Nsum: {}, {}, {}'.format(self.description,self.levels.description,self.lasers.description))
        plt.xlabel('time $t$ in $\mu$s')
        plt.ylabel('Population sum $\sum N_i$')
        plt.plot(self.t*1e6, np.sum(self.N,axis=0), '-')
    
    def plot_dt(self):
        """plot the time steps at which the populations are calculated. If no `dt`
        argument is given for the calulations they are chosen from the ODE solver."""
        if 'method' in self.args['kwargs']: method = self.args['kwargs']['method']
        else: method = 'RK45'
        plt.figure('dt: {}, {}, {}'.format(self.description,self.levels.description,self.lasers.description))
        plt.xlabel('time $t$ in $\mu$s')
        plt.ylabel('timestep d$t$ in s')
        plt.plot(self.t[:-1]*1e6,np.diff(self.t),label=method)
        plt.yscale('log')
        plt.legend()
        
    def plot_v(self):
        """plot the velocity over time for all three axes 'x','y', and'z'."""
        plt.figure('v: {}, {}, {}'.format(self.description,self.levels.description,self.lasers.description))
        plt.xlabel('time $t$ in $\mu$s')
        plt.ylabel('velocity $v$ in m/s')
        ls_arr = ['-','--','-.']
        for i,axis in enumerate(['x','y','z']):
            plt.plot(self.t*1e6,self.v[i,:],label='$v_{}$'.format(axis),ls=ls_arr[i])
        plt.legend()
    
    def plot_r(self):
        """plot the position over time for all three axes 'x','y', and'z'."""
        plt.figure('r: {}, {}, {}'.format(self.description,self.levels.description,self.lasers.description))
        plt.xlabel('time $t$ in $\mu$s')
        plt.ylabel('position $r$ in m')
        ls_arr = ['-','--','-.']
        for i,axis in enumerate(['x','y','z']):
            plt.plot(self.t*1e6,self.r[i,:],label='$r_{}$'.format(axis),ls=ls_arr[i])
        plt.legend()
    
    def plot_init(self,plot_quant=''):
        pass
    
    def plot_FFT(self,only_sum=True,start_time=0.0):
        """plot the fast Fourier transform (FFT) of the time-dependent populations.
        
        Parameters
        ----------
        only_sum : bool, optional
            if True the sum of the FFTs of all populations is plottet. Otherwise
            the distinct FFTs for all levels are shown. The default is True.
        start_time : float between 0 and 1, optional
            starting time in units of the interaction time `t_int` at which the
            FFT is calculated. The default is 0.0.
        """
        FT_sum = 0
        t_int = self.args['t_int']
        for i,st in enumerate(self.levels):
            FT = (np.fft.rfft(self.N[i,int(self.t.size*start_time):]).real)**2
            mean_zero = FT[int(FT.size/4):].mean()
            start = np.where(np.diff(FT)>0)[0][0]
            if start < 3: start = 3
            FT[:start] = mean_zero
            if not only_sum:
                FT[np.where(FT<2*mean_zero)[0]] = mean_zero
                plt.plot(np.arange(FT.size)/(t_int*(1-start_time))*1e-6,FT*1.**i)
            else:
                FT_sum += FT
        if only_sum:
            self.FT_sum = FT_sum
            plt.plot(np.arange(FT.size)/(t_int*(1-start_time))*1e-6,self.FT_sum)
        plt.yscale('log')
        plt.xlabel('Frequency $f$ in MHz')
        plt.ylabel('Power spectrum of the FFT')
    
    def calc_Rabi_freqs(self,position_dep=False):
        """Calculate the (angular) pure Rabi frequencies for each transition
        and each laser component (with 2*pi included).

        Parameters
        ----------
        position_dep : bool, optional
            Whether the intensity for the calculation is evaluated at a certain
            position within the Gaussian laser beam profiles (True) or at the
            maximum (False). The default is False.

        Returns
        -------
        np.ndarray((lNum,uNum,pNum))
            Angular Rabi frequencies for each combination of laser, excited states,
            and ground state.
        """
        # saturation parameter of intensity (lNum,uNum,pNum)
        self.sp = self.lasers.getarr('I')[None,None,:]/(self.levels.Isat[:,:,None])
        self.Rabi_freqs = self.levels.calc_Gamma()[None,:,None]*np.sqrt(self.sp/2) \
                        * np.dot(self.levels.calc_dMat(), self.lasers.getarr('f_q').T)
        
        # position dependent intensity due to Gaussian shape of Laserbeam:
        if position_dep:
            self.Rabi_freqs *= np.sqrt(self.lasers.I_tot(self.r0,sum_lasers=False,use_jit=False))[None,:]
        
        # for simple levelsystems, the Rabi frequency can be set via the laser instances
        Rabi_set = self.lasers.getarr('freq_Rabi') #this feature must be tested!?
        if not np.all(np.isnan(Rabi_set)):
            Rabi_freqs_max = np.abs(self.Rabi_freqs).max(axis=(0,1)) #shape (pNum)
            for p,la in enumerate(self.lasers):
                if not np.isnan(Rabi_set[p]):
                    ratio = Rabi_set[p]/Rabi_freqs_max[p]
                    self.Rabi_freqs[:,:,p]  *= ratio
                    la.I                    *= ratio**2   
        
        return self.Rabi_freqs
    
    def plot_F(self,figname=None,axes=['x','y','z']):
        """plot the Force over time for all three axes 'x','y', and'z'."""
        if figname == None:
            plt.figure('F ({}): {}, {}, {}'.format(
                self.calcmethod,self.description,self.levels.description,
                self.lasers.description))
        else: plt.figure(figname)
        lamb = c/(self.levels.calc_freq()[0,0]/2/pi)
        F = self.F/ (hbar*2*pi/860e-9*self.levels.calc_Gamma()[0]/2)
        ls_arr = ['-','--','-.']
        for axis in axes:
            i = {'x':0,'y':1,'z':2}[axis]
            plt.plot(self.t*1e6,F[i,:],label='$F_{}$'.format(axis),ls=ls_arr[i])
        plt.xlabel('time $t$ in $\mu$s')
        plt.ylabel('Force $F$ in $\hbar k \Gamma_{}/2$'.format(self.levels.exstates_labels[0]))
        plt.legend()
    
    @property
    def F(self):
        """calculate the force over time.

        Returns
        -------
        F : np.ndarray, shape(3,ntimes)
            Force array for all <ntimes> time points and three axes 'x','y','z'.
        """
        if self.calcmethod == 'rateeqs':
            if not self.args['trajectory']:
                lNum,uNum = self.levels.lNum, self.levels.uNum
                N_lu = self.N[:lNum,:][:,None,:] - self.N[lNum:lNum+uNum,:][None,:,:]
                F = hbar * np.sum( np.dot(self.R1,self.k)[:,:,:,None] * N_lu[:,:,None,:], axis=(0,1)) #+ g 
            else:
                F = np.zeros((3,self.t.size))
                F[:,1:] = np.diff(self.v)/np.diff(self.t)*self.levels.mass
        if self.calcmethod == 'OBEs':
            T       = self.freq_unit*self.t
            T_size  = T.size
            size    = self.levels.lNum*self.levels.uNum*self.lasers.pNum*3*T_size #total size of the force array below
            T_step  = T_size//(size//int(10e6) + 1)
            
            F       = np.zeros((3,T_size))
            for i,t1 in enumerate(range(0,T_size,T_step)): #ensure that not too much memory is needed for huge np arrays
                t2  = t1 + T_step
                if t2 > T_size: t2 = T_size
                F[:,t1:t2]  += np.real(np.transpose(self.ymat[self.levels.lNum:,:self.levels.lNum,t1:t2],axes=(1,0,2))[:,:,None,None,:] \
                                     *self.Gfd[:,:,:,None,None]*np.exp(1j*T[None,None,None,None,t1:t2]*self.om_gek[:,:,:,None,None]) \
                                     *self.k[None,None,:,:,None] ).sum(axis=(0,1,2))
            F *= 2*hbar*self.freq_unit
        
        return F
    
    #%%
    def calc_trajectory(self,F_profile,t_int=20e-6,t_start=0.,dt=None,t_eval=None,
                        verbose=True,force_axis=None,
                        interpol_kind='linear',save_scipy_sols=False,**kwargs):
        """for the calculation of Monte Carlo simulations of classical particles
        which are propagated through a provided pre-calculated force profile
        to be used as interpolated function"""
        
        if 'method' not in kwargs:
            kwargs['method'] = 'LSODA' # setting default solver method for ODE
        
        # Checking F_profile argument for datatype, etc.:
        if not isinstance(F_profile, dict):
            if np.all([isinstance(dic,dict) for dic in F_profile]):
                F_profile = {k:v for dic in F_profile for k,v in dic.items()}
            else:
                raise ValueError(f"F_profile must be dictionary or iterable of dictionaries!")
                
        if ('a' not in F_profile) and ('F' in F_profile):
            F_profile['a'] = F_profile['F']/self.levels.mass
            print(f'Converting force to acceleration with mass {self.levels.mass}')
        else:
            raise ValueError("Either 'F' or 'a' must be included in F_profile!")
        
        # attribute for storing the solutions of the trajectory simulations:
        self.trajectory_results = dict(kwargs=locals(), sols=[])
        
        v0_arr = np.atleast_2d(self.v0)
        r0_arr = np.atleast_2d(self.r0)
        if isinstance(t_int, float):
            t_int = np.ones(v0_arr.shape[0])*t_int   
        
        self.trajectory_results['final_values'] = dict(photons = np.zeros(len(v0_arr)),
                                                       v = np.zeros((len(v0_arr),3)),
                                                       r = np.zeros((len(v0_arr),3)))
        
        if 'v' in F_profile or 'v0' in F_profile:
            v = F_profile['v'] if 'v' in F_profile else F_profile['v0']
        else:
            raise ValueError("Either 'v' or 'v0' must be included in F_profile!")
            
        if 'I' in F_profile:
            position_dep    = True
            I               = F_profile['I']
            I_tot           = self.lasers.get_intensity_func()
            
            from scipy.interpolate import RegularGridInterpolator as interp
            a_intp  = interp((v,I), F_profile['a'], method=interpol_kind,
                             bounds_error=False,fill_value=None)
            R_intp  = interp((v,I), F_profile['Nscattrate'], method=interpol_kind,
                             bounds_error=False,fill_value=None)
            def a(v,r): return a_intp(xi=(v,I_tot(r)))
            def R(v,r): return R_intp(xi=(v,I_tot(r)))
            
            if force_axis == '-v':
                v0_arr2         = v0_arr.copy()
                v0_arr2[:,0]   *= 0
                force_axis      = -v0_arr2/np.linalg.norm(v0_arr2,axis=-1)[:,None]
            elif isinstance(force_axis,(list,np.ndarray)):
                force_axis = np.atleast_2d(np.array(force_axis)/np.linalg.norm(force_axis)) +v0_arr*0
            else:
                raise Exception('input argument <force axis> has to be given!')
                
        else:
            position_dep = False
            from scipy.interpolate import interp1d
            a   = interp1d(v, F_profile['a'], kind=interpol_kind)
            R   = interp1d(v, F_profile['Nscattrate'], kind=interpol_kind)
            force_axis = np.array(force_axis)/np.linalg.norm(force_axis)
        
        # Differential equation calculation:
        #__________________________________
        def ode_MC1D(t,y,force_axis,position_dep):
            dy      = np.zeros(6+1)
            v_proj = np.sum(y[:3]*force_axis)
            if position_dep:
                dy[:3] = a(v_proj,y[3:6])*force_axis
                dy[-1] = R(v_proj,y[3:6])
            else:
                dy[:3] = a(v_proj)*force_axis
                dy[-1] = R(v_proj)
            dy[3:6] = y[:3]
            return dy
        #__________________________________
        
        iterator = tqdm(v0_arr,smoothing=0.0) if verbose else v0_arr
        for i,v0 in enumerate(iterator):
            sol = solve_ivp(ode_MC1D, (0.,t_int[i]), np.array([*v0, *r0_arr[i], 0.0]),
                            t_eval=t_eval, args=(force_axis[i],position_dep),
                            **kwargs)
            if save_scipy_sols:
                self.trajectory_results['sols'].append(sol)
            for key, indices in dict(photons=-1, r=[3,4,5], v=[0,1,2]).items():
                self.trajectory_results['final_values'][key][i] = sol.y[indices,-1]
        
    #%%
    def calc_OBEs(self, t_int=20e-6, t_start=0., dt=None, t_eval = [],
                  magn_remixing=False, freq_clip_TH=500, steadystate=False,
                  position_dep=False, rounded=False,
                  verbose=True, return_fun=return_fun_default,
                  **kwargs):
        """Calculates the time evolution of the single level populations with
        the optical Bloch equations.

        Parameters
        ----------
        t_int : float, optional
            interaction time in which the molecule is exposed to the lasers.
            The default is 20e-6.
        t_start : float, optional
            starting time when the ode_solver starts the calculation. Useful
            for the situation when e.g. all cooling lasers are shut off at a 
            specific time t1, so that a new calculation with another laser
            configuration (e.g. including only a probe laser) can be started
            at t_start=t1 to continue the simulation. The default is 0.0.
        dt : float, optional
            time step of the output data. So in this case the ODE solver will
            decide at which time points to calculate the solution. If dt='auto',
            an appropriate time step is chosen by using the smallest Rabi frequency
            between a single transition and single laser component.
            The default is None.
        t_eval : list or numpy array, optional
            If it desired to get the solution of the ode solver only at 
            specific time points, the `t_eval` argument can be used to specify 
            these points. If `_eval` is given, the `dt` argument is ignored.
            The default is [].
        magn_remixing : bool, optional
            if True, the magnetic field, which is defined in the instance
            :class:`~System.Bfield` contained in this class, is considered in the
            calculation. Otherwise, the magnetic field is set to zero.
            The default is False.
        freq_clip_TH : float or string, optional
            determines the threshold frequency at which the coupling of a single
            transition detuned by a frequency from a specific laser component
            is neglected. If a float is provided, only the transitions with
            detunings smaller than `freq_clip_TH` times Gamma[0] are driven by the
            light field. If `freq_clip_TH` == 'auto', the threshold frequencies for
            all transitions are chosen seperately by considering the transition
            strengths and intensities of each laser component.            
            The default is 500.
        steadystate : bool, optional
            determines whether the equations are propagated until a steady
            state or periodic quasi-steady state is reached. The dictionary
            ``steadystate`` of this class specifies the steady state conditions.
            The default is False.
        position_dep : bool, optional
            determines whether to take position of the particle in an Gaussian
            intensity distribution of the laser beams into account.
            The default is False.
        rounded : float, optional
            if specified, all frequencies and velocities are rounded to the frequency
            `rounded` in units of max(Gamma).
            The default is False.
        verbose : bool, optional
            whether to print additional information like execution time or the
            scattered photon number. The default is True.
        return_fun : function-type, optional
            if `mp` == True, the returned dictionary of this function determines
            the quantities which are save for every single parameter configuration.
            The default is None.
        **kwargs : keyword arguments, optional
            other options of the `solve_ivp` scipy function can be specified
            (see homepage of scipy for further information).

        Note
        ----
        function creates attributes 
        
        * ``N`` : solution of the time dependent populations N,
        * ``Nscatt`` : time dependent scattering number,
        * ``Nscattrate`` : time dependent scattering rate,
        * ``photons``: totally scattered photons
        * ``args``: input arguments of the call of this function
        * ``t`` : times at which the solution was calculated
        """
        self.calcmethod = 'OBEs'
        #___input arguments of this called function
        self.args       = locals()
        self.check_config(raise_Error=True)
        
        #___parameters belonging to the levels
        self.levels.calc_all()
        # for dimensionless time units
        freq_unit       = self.levels.calc_Gamma().max() # choose the linewidth of the first electronic state as unit
        self.freq_unit  = freq_unit
        #frequency differences between the ground and excited states (delta)
        self.om_eg      = self.levels.calc_freq()/freq_unit
        if rounded:
            self.om_eg  = np.around(self.om_eg/rounded)*rounded
        
        #___start multiprocessing if desired
        if self._identify_iter_params() or self.lasers._identify_iter_params()[0]:
            return self._start_mp()
        
        #___parameters belonging to the lasers (and partially to the levels)
        # Rabi frequency in dimensionless units (lNum,uNum,pNum)
        self.calc_Rabi_freqs(position_dep=position_dep)
        # wave vectors k (no unit vectors)
        self.k  = self.lasers.getarr('k')*self.lasers.getarr('kabs')[:,None]
        # laser frequencies omega_k
        if rounded:
            self.om_k   = np.around(self.lasers.getarr('omega')/freq_unit/rounded)*rounded \
                        - np.around(np.dot(self.k,self.v0)/freq_unit/rounded)*rounded
        else:
            self.om_k   = (self.lasers.getarr('omega') - np.dot(self.k,self.v0))/freq_unit
        
        #___magnetic remixing of the ground states and excited states
        if magn_remixing:
            betaB  = self.Bfield.Bvec_sphbasis/(hbar*freq_unit/self.Bfield.mu_B)
        else:
            betaB  = np.array([0.,0.,0.])
            
        #coefficients h to neglect highly-oscillating terms of the OBEs (with frequency threshold freq_clip_TH)
        self.om_gek = self.om_eg[:,:,None] - self.om_k[None,None,:]
        if freq_clip_TH == 'auto':
            FWHM = np.sqrt(self.levels.calc_Gamma()[None,:,None]**2 + 2*np.abs(self.Rabi_freqs)**2)/freq_unit #in dimensionless units
            self.h_gek  = np.where(np.abs(self.om_gek) < 8*FWHM/2, 1.0, 0.0)
            self.h_gege = np.where(np.abs(self.om_eg[:,:,None,None]-self.om_eg[None,None,:,:])\
                                   < 8*np.max(FWHM)/2, 1.0, 0.0)
        else:
            self.h_gek  = np.where(np.abs(self.om_gek) < freq_clip_TH, 1.0, 0.0)
            self.h_gege = np.where(np.abs(self.om_eg[:,:,None,None]-self.om_eg[None,None,:,:])\
                                   < freq_clip_TH, 1.0, 0.0)
        
        #___coefficients for new defined differential equations
        self.Gfd = 1j/2*np.exp(1j*self.lasers.getarr('phi')[None,None,:])*self.h_gek*self.Rabi_freqs/freq_unit
        self.betamu = tuple(1j* np.dot(self.levels.calc_muMat()[i], np.flip(betaB*np.array([-1,1,-1])))
                            for i in range(2) )
        self.dd = self.h_gege*(self.levels.calc_dMat()[:,:,None,None,:]\
                               *self.levels.calc_dMat()[None,None,:,:,:]).sum(axis=-1)
        self.ck_indices = (tuple(np.where(self.Gfd[i,:,:] != 0.0) for i in range(self.levels.lNum)),
                           tuple(np.where(self.Gfd[:,i,:] != 0.0) for i in range(self.levels.uNum)))
        self.ck_indices = (tuple( np.array([i[0],i[1]]) for i in self.ck_indices[0] ),
                           tuple( np.array([i[0],i[1]]) for i in self.ck_indices[1] ))
        
        #___specify the initial (normalized) occupations of the levels
        #   and transform these values into the density matrix elements N0mat
        N0mat = self.initialize_N0(return_densitymatrix=True)
        
        if verbose: print('Solving ode with OBEs...', end='')
        start_time = time.perf_counter()
        
        #___if steady state is wanted, multiple calculation steps of the OBEs
        #___have to be performed while the occupations between this steps are compared
        if not steadystate:
            self._evaluate(t_start, t_int, dt, N0mat)
            self.step = 0
        else:
            #___initial propagation of the equations for reaching the equilibrium region
            if self.steadystate['t_ini']:
                self.args['t_eval'] = [t_start, self.steadystate['t_ini']] #only the start and end point are important to be calculated for initial period
                self._evaluate(t_start, self.steadystate['t_ini'], dt, N0mat)
                self.args['t_eval'] = []
                t_start = self.t[-1]
                N0mat   = self.ymat[:,:,-1]
            #___specifying interaction time for the next multiple iterations to compare
            # if callable(self.steadystate['period']):
            if isinstance(self.steadystate['period'],float):
                t_int = self.steadystate['period']
            elif self.args['rounded']:
                t_int = 2*pi/(freq_unit*self.args['rounded'])
            elif self.steadystate['period'] == 'standingwave':
                if np.linalg.norm(self.v0) != 0: #if v0==0, then t_int is not changed and thus used for int time.
                    lambda_mean = (c/(self.om_eg*freq_unit/2/pi)).mean()
                    if np.any(np.abs(c/(self.om_eg*freq_unit/2/pi) /lambda_mean -1)>0.1e-2 ):#percental deviation from mean
                        print('WARNING: averaging over standing wave periods might not be accurate since the wavelengths differ.')
                    period = lambda_mean/np.linalg.norm(self.v0)#/2
                    t_int = period*(t_int//period+1) # int(t_int - t_int % period)
            self._evaluate(t_start, t_int, dt, N0mat)
            t_start = self.t[-1]
            N0mat   = self.ymat[:,:,-1]
            m1      = self.N.mean(axis=1)
            # if self.steadystate['period'] == None: t_int *= 0.1
            con1, con2 = self.steadystate['condition']
            for self.step in range(1,self.steadystate['maxiters']):
                self._evaluate(t_start, t_int, dt, N0mat)
                m2 = self.N.mean(axis=1)
                # print('diff & prop',np.all(np.abs(m1-m2)*1e2<con1),np.all(np.abs(1-m1/m2)*1e2 <con2))
                #___check if conditions for steady state are fulfilled
                if np.all(np.abs(m1-m2)*1e2 < con1) and np.all(np.nan_to_num(np.abs(1-m1/m2)*1e2,posinf=0,neginf=0) < con2):
                    break
                else:
                    m1      = m2
                    N0mat   = self.ymat[:,:,-1]
                    t_start = self.t[-1]       
            if verbose: print(' calculation steps: ',self.step+1)
            
        #: execution time for the ODE solving
        self.exectime = time.perf_counter() - start_time
        
        if verbose: print('Verifying calculations.')
        self._verify_calculation()
        if return_fun == True: return {'system':self}
        elif return_fun: return return_fun(self)
    
    def _verify_calculation(self):
        dev_TH  = {'rateeqs':1e-8,'OBEs':1e-6}[self.calcmethod]
        dev     = abs(self.N[:,-1].sum() -1)
        #: Variable success indicates of the calcualtion could be verified.
        self.success = True
        self.message = ""
        if dev > dev_TH:
            message = 'Sum of populations not stable! Deviation: {:.2e}.\n'.format(dev)
            print('WARNING:', message)
            self.message += message
            self.success = False
        if np.any(self.N < -1e-3):
            message = 'Populations got negative!'
            print('WARNING:', message)
            self.message += message
            self.success = False
        
        # printing some information...    
        if self.args['verbose']:
            print("Execution time: {:2.4f} seconds".format(self.exectime))
            for i,Ex_label in enumerate(self.levels.exstates_labels):
                print("Scattered Photons ({}): {:.6f}".format(Ex_label,self.photons[i]))
    
    def _start_mp(self):
        self.results = tools.multiproc(obj=deepcopy(self),kwargs=self.args)
        if self.multiprocessing['savetofile']:# multiprocessing.cpu_count() > 16:
            save_object(self)
            try:
                sys.path.append('../')
                import subprocess, sending_email
                hostname = subprocess.check_output('hostname').decode("utf-8")
                sending_email.send_message('Calculation complete!','File {} at Server {}'.format(self.description,hostname))
            except:
                pass
        return None
    
    def _identify_iter_params(self):
        """Identify which parameters are iterative arrays  to loop through
        including magnetic field strength and direction, initial position and
        velocity. This function is inevitable to determine whether multiple
        evaluations of the OBEs and rate equations are efficiently conducted 
        using the multiprocessing package from python (see :meth:`tools.multiproc`
        and :meth:`Lasersystem._identify_iter_params`).

        Returns
        -------
        iters_dict : dict
            Dictionary with all iterative parameters and their number of iterations.
        """
        iters_dict = {}
        
        for obj, ndim, label in [
                (self.Bfield.strength, 0, 'strength'),
                (self.Bfield.direction, 1, 'direction'),
                (self.r0, 1, 'r0'),
                (self.v0, 1, 'v0'),
                ]:
            if np.array(obj).ndim != ndim:
                iters_dict[label] = len(obj)        
        
        return iters_dict
    
    def reset_N0(self):
        """Reset (last created) initial population self.N0 and initial populations
        for all electronic states"""
        self.N0     = np.array([]) #: initial population of all levels
        for ElSt in self.levels.electronic_states:
            ElSt.N0 = []
    
    def initialize_N0(self,return_densitymatrix=False,random=False):
        #___specify the initial (normalized) occupations of the levels
        N,iNum = self.levels.N, self.levels.iNum
        if random:
            self.N0 = np.random.rand(N)
        else:
            if np.any([len(ElSt.N0) for ElSt in self.levels.electronic_states]):
                self.N0 = np.zeros(N)
                for ElSt in self.levels.electronic_states:
                    if len(ElSt.N0) != 0:
                        i_ElSt = self.levels.index_ElSt(ElSt,include_Ngrs_for_exs=True)
                        self.N0[i_ElSt:(i_ElSt+ElSt.N)] = ElSt.N0
            else:
                self.N0 = np.array(self.N0, dtype=float)
                if len(self.N0) == 0:
                    if 'v' in self.levels.grstates[0][0].QuNrs:
                        N0_indices = [i for i,st in enumerate(self.levels.grstates[0]) if st.v==0] 
                        if len(N0_indices) == 0:
                            self.N0     = np.ones(N)
                        else:
                            self.N0      = np.zeros(N)
                            for i in N0_indices:
                                self.N0[i] = 1.0
                    else:
                        self.N0     = np.ones(N)
                else:
                    if len(self.N0) != N:
                        if len(self.N0) == N+iNum:
                            self.N0 = self.N0[:N]
                        else:
                            raise ValueError('Wrong size of N0')
        self.N0 /= self.N0.sum() #initial populations are always normalized
        
        if iNum > 0:
            self.N0 = np.array([*self.N0,*self.N0[self.levels.lNum-iNum:self.levels.lNum]])
        
        if return_densitymatrix:
            N = N +iNum
            N0mat = np.zeros((N,N),dtype=np.complex64)
            if random:
                print('MUST be modified that the density matrix elements that are twice apparent are equal')
                N0mat = (np.random.rand(N,N) + 1j*np.random.rand(N,N))/2
                N0mat +=  np.conj(N0mat).T 
            #transform these initial values into the density matrix elements N0mat
            N0mat[(np.arange(N),np.arange(N))] = self.N0
            return N0mat

    def get_N(self, return_sum=True, **QuNrs):
        """Returns the time-dependent populations as results after calculating
        the dynamics. Can be used to either obtain the populations of all
        individual levels or to conveniently combine the populations for only a 
        subset of levels with specific Quantum numbers.

        Parameters
        ----------
        return_sum : bool, optional
            Whether to sum up of all levels. The default is True.
        **QuNrs : kwargs
            Keyword arguments as Quantum numbers can be provided for only a subset
            of levels with specific Quantum numbers, e.g. v=0. If empty, all
            levels are considered.

        Returns
        -------
        np.ndarrays
            Time-dependent population(s).
        """
        if not QuNrs:
            return self.N
        
        states = self.levels.states
        inds = np.array([i for i,st in enumerate(states) if st.check_QuNrvals(**QuNrs)])
        if return_sum:
            return self.N[inds,:].sum(axis=0)
        else:
            return self.N[inds,:]    

    def get_Nscattrate(self,sum_over_ElSts=False):
        Nscattrate_arr = self.levels.calc_Gamma()[:,None]*self.N[self.levels.lNum:,:]
        if not sum_over_ElSts:# and (len(self.levels.exstates_labels) > 1)
            Nscattrate_summed = np.zeros((len(self.levels.exstates_labels),self.N.shape[1]))
            N_states = 0
            for i,ElSt in enumerate(self.levels.exstates):
                N = ElSt.N
                Nscattrate_summed[i,:] = np.sum(Nscattrate_arr[N_states:N_states+N,:],axis=0)
                N_states += N
            return Nscattrate_summed
        else:
            return np.sum(Nscattrate_arr,axis=0)
        
    def get_Nscatt(self,sum_over_ElSts=False):
        return cumulative_trapezoid(self.get_Nscattrate(sum_over_ElSts=sum_over_ElSts), 
                        self.t, initial = 0.0, axis=-1)
    
    def get_photons(self,sum_over_ElSts=False):
        return np.transpose(self.get_Nscatt(sum_over_ElSts=sum_over_ElSts))[-1]
    
    #___compute several physical variables using the solution of the ODE
    #: time dependent scattering rate
    Nscattrate  = property(get_Nscattrate)
    #: time dependent scattering number
    Nscatt      = property(get_Nscatt)
    #: totally scattered photons
    photons     = property(get_photons)
                
    def _evaluate(self,t_start,t_int,dt,N0mat): #for OBEs only?!
        freq_unit = self.freq_unit
        #___determine the time points at which the ODE solver should evaluate the equations    
        if len(self.args['t_eval']) != 0:
            self.t_eval = np.array(self.args['t_eval'])
        else:
            if dt == 'auto': #must be tested!?!
                dt = 1/np.max(self.h_gek*np.sqrt(self.om_gek**2*freq_unit**2+np.abs(self.Rabi_freqs)**2)/2/pi)/8.11 #1/8 of one Rabi-oscillation
            if dt != None and dt < t_int:
                self.t_eval = np.linspace(t_start,t_start+t_int,int(t_int/dt)+1)
            else:
                self.t_eval, T_eval = None, None
        if np.all(self.t_eval) != None:
            T_eval = self.t_eval * freq_unit
        
        #___transform the initial density matrix N0mat in a vector for the ode
        self.y0 = self.density_mat2vec(N0mat)
        
        # ---------------Ordinary Differential Equation solver----------------
        # solve initial value problem of the ordinary first order differential equation with scipy
        lNum,uNum,iNum,pNum = self.levels.lNum,self.levels.uNum,self.levels.iNum,self.lasers.pNum
        kwargs = self.args['kwargs']
        # sol = solve_ivp(ode0_OBEs, (t_start*freq_unit,(t_start+t_int)*freq_unit),
        #                 self.y0, t_eval=T_eval, **kwargs,
        #                 args=(lNum,uNum,pNum,self.G,self.f,self.om_eg,self.om_k,
        #                       betaB,self.dMat,self.muMat,
        #                       self.M_indices,h_gek,h_gege,self.phi)) # delete?
        # sol = solve_ivp(ode1_OBEs, (t_start*freq_unit,(t_start+t_int)*freq_unit),
        #                 self.y0, t_eval=T_eval, **kwargs,
        #                 args=(lNum,uNum,pNum, self.M_indices,
        #                       self.Gfd,self.om_gek,self.betamu,self.dd))
        # sol = solve_ivp(ode1_OBEs_opt2, (t_start*freq_unit,(t_start+t_int)*freq_unit), #<- optimized form for one el. ex. state!
        #                 self.y0, t_eval=T_eval, **kwargs,
        #                 args=(lNum,uNum,pNum, self.M_indices,
        #                       self.Gfd,self.om_gek,self.betamu,self.dd,self.ck_indices))
        if iNum == 0:
            sol = solve_ivp(ODEs.ode1_OBEs_opt3, (t_start*freq_unit,(t_start+t_int)*freq_unit),  #<- can also handle two electr. states with diff. Gamma
                            self.y0, t_eval=T_eval, **kwargs,
                            args=(lNum,uNum,pNum, self.levels.calc_M_indices(),
                                  self.Gfd,self.om_gek,self.betamu,self.dd,self.ck_indices,
                                  self.levels.calc_Gamma()/freq_unit))
        else:
            sol = solve_ivp(ODEs.ode1_OBEs_opt4, (t_start*freq_unit,(t_start+t_int)*freq_unit),  #<- can also handle two electr. states with diff. Gamma
                            self.y0, t_eval=T_eval, **kwargs,
                            args=(lNum,uNum,iNum,pNum, self.levels.calc_M_indices(),
                                  self.Gfd,self.om_gek,self.betamu,self.dd,self.ck_indices,
                                  self.levels.calc_Gamma()/freq_unit))
        self.sol = sol
        self.ymat = self.density_vec2mat(sol.y)
        #: solution of the time dependent populations N
        self.N = np.real(self.ymat[(np.arange(self.levels.N),np.arange(self.levels.N))])
        #: array of the times at which the solutions are calculated
        self.t = sol.t/freq_unit
    
    def density_mat2vec(self,mat):
        # matrix -> vector
        if mat.ndim != 2:
            raise Exception('Matrix must be 2-dimensional')
        if mat.shape[0] != mat.shape[1]:
            raise Exception('Matrix must be square matrix')
        N       = mat.shape[0]
        vec  = np.zeros( N*(N+1) )
        count   = 0
        for i in range(N):
            for j in range(i,N):
                vec[count]   = mat[i,j].real
                vec[count+1] = mat[i,j].imag
                count += 2
        return vec
    
    def density_vec2mat(self,vec):
        # to transform the solution vector of the time dependent density matrix
        # into matrix form
        N,iNum  = self.levels.N, self.levels.iNum
        if vec.shape[0] != (N+iNum)*(N+iNum+1):
            raise Exception('Shape[0] of vector must have the length N+iNum')
        mat    = np.zeros((N+iNum,N+iNum,vec.shape[-1]),dtype=np.complex64)
        count   = 0
        for i in range(N+iNum):
            for j in range(i,N+iNum):
                mat[i,j,:] = vec[count] + 1j* vec[count+1]
                count += 2
        mat    = mat[:N,:N]
        if np.any(np.abs(mat[(np.arange(N),np.arange(N))].imag) > 1e-13):
            warnings.warn('Populations got an imaginary part > 1e-13')
        mat    += np.conj(np.transpose(mat,axes=(1,0,2))) #is diagonal remaining purely real or complex?
        mat[(np.arange(N),np.arange(N))] *=0.5
        return mat
    
    def check_config(self,raise_Error=False):
        if self.calcmethod == 'rateeqs':
            #pre-defined kwargs for solve_ivp function
            kwargs_default = {'method':'LSODA', 'max_step':10e-6} 
            self.args['kwargs'] = dict(kwargs_default,**self.args['kwargs'])
        self.lasers.check_config(raise_Error=raise_Error)
        self.levels.check_config(raise_Error=raise_Error)
        if 'trajectory' in self.args:
            if (self.args['trajectory']) and (self.levels.mass==0.0):
                raise ValueError('No mass is provided for trajectory to be calculated')
        # check if some lasers are completely off to some states or if some states are not addressed by any laser!?
            
    def __set_v0r0(self, vec=[0,0,0], direction=[], label='v0'):
        vec = np.array(vec, dtype=np.float64)
        
        if isinstance(direction, str):
            direction = {'x':[1,0,0],'y':[0,1,0],'z':[0,0,1],'':[]}[direction]
        if np.any(direction):
            direction = np.array(direction)/np.linalg.norm(direction)
            if direction.shape != (3,):
                raise Exception(f"direction vector must be of shape (3,) instead of {direction.shape}")
            vec = direction[None,:]*vec[:,None]
        
        if vec.ndim not in [1,2]:
            raise Exception(f"{label} must have one or two dimensions instead of {vec.ndim}")
        if vec.shape[-1] != 3:
            raise Exception(f"Last dimension of {label} must be of length 3 instead of {vec.shape[-1]}")
        
        return vec
    
    def set_v0(self, v0=[0,0,0], direction=[]):
        self.__v0 = self.__set_v0r0(vec=v0, direction=direction, label='v0')
        return self.__v0
    
    def set_r0(self, r0=[0,0,0], direction=[]):
        self.__r0 = self.__set_v0r0(vec=r0, direction=direction, label='r0')
        return self.__r0
    
    @property
    def v0(self):
        """Initial velocity vector or array of vectors."""
        return self.__v0
    
    @v0.setter
    def v0(self,val):
        self.set_v0(v0=val)
        
    @property
    def r0(self):
        """Initial position vector or array of vectors."""
        return self.__r0
    
    @r0.setter
    def r0(self,val):
        self.set_r0(r0=val)
    
    def draw_levels(self,GrSts=None,ExSts=None,branratios=True,lasers=True,
                    QuNrs_sep=[], br_fun='identity', br_TH=0.01, # 1e-16 default
                    freq_clip_TH='auto', cmap='viridis',yaxis_unit='MHz'):
        """This method draws all levels of certain Electronic states sorted
        by certain Qunatum numbers. Additionally, the branching ratios and the
        transitions addressed by the lasers can be added.

        Parameters
        ----------
        GrSts : list of str, optional
            list of labels of ground electronic states to be displayed.
            The default is None which corresponds to all ground states.
        ExSts : list of str, optional
            list of labels of excited electronic states to be displayed.
            The default is None which corresponds to all excited states.
        branratios : bool, optional
            Whether to show the branching ratios. The default is True.
        lasers : bool, optional
            Whether to show the transitions addressed by the lasers.
            By default it is set to True when lasers are defined.
        QuNrs_sep : list of str or tuple of two lists of str, optional
            Quantum numbers for separating all levels into subplots.
            For example the levels can be grouped into subplots by the vibrational
            Quantum number, i.e. ['v'] or (['v'],['v']) for ex. and gr. states.
        br_fun : str or callable, optional
            Function to be applied onto the branching ratios. Can be either
            'identity', 'log10', 'sqrt', or a custom defined function.
            The default is 'identity'.
        br_TH : float, optional
            Threshold for the branching ratios to be shown. The default is 0.01.
        freq_clip_TH : TYPE, optional
            Same argument as in OBE's calculation method ':func:`calc_OBEs`.
            The default is 'auto'.
        cmap : str, optional
            Colormap to be applied to the branching ratios. The default is 'viridis'.
        yaxis_unit : str or float, optional
            Unit of the y-axis. Can be either 'MHz','1/cm', or 'Gamma' for the
            natural linewidth. Alternatively, an arbitrary unit (in MHz) can be
            given as float. Default is 'MHz'.
        """
        # from mpl.patches import ConnectionPatch
        def draw_line(subfig,axes,xys,arrowstyle='->',dxyB=[0.,0.],**kwargs):
            con = mpl.patches.ConnectionPatch(
                xyA=xys[0], coordsA=axes[0].transData,
                xyB=xys[1]+dxyB, coordsB=axes[1].transData,
                arrowstyle=arrowstyle,
                shrinkB=1,
                **kwargs
                )
            subfig.add_artist(con)
            axes[1].plot(*(xys[1]+dxyB)) #invisible line for automatically adjusting axis limits
            
        levels = self.levels
        if GrSts == None:
            GrSts = levels.grstates
        else:
            GrSts = [levels.__dict__[label] for label in GrSts]
        if ExSts == None:
            ExSts = levels.exstates
        else:
            ExSts = [levels.__dict__[label] for label in ExSts]
            
        # create big figure, and nested subfigures and subplot axes
        fig          = plt.figure(constrained_layout=True)
        # subfigures subfigs for dividing main axes content and axes for legends
        subfigs      = fig.subfigures(1, 2, hspace=0.0, width_ratios=[5,1.5])
        # Two main subfigures for ground and excited electronic state
        height_ratios_main = [1, 2]
        subfigs_main = subfigs[0].subfigures(2, 1, wspace=0.0, height_ratios=height_ratios_main )
        subfigs_ExSts= subfigs_main[0].subfigures(1, len(ExSts), hspace=0.0, width_ratios=[Exs.N for Exs in ExSts],squeeze=False )[0]
        subfigs_GrSts= subfigs_main[1].subfigures(1, len(GrSts), hspace=0.0, width_ratios=[Grs.N for Grs in GrSts],squeeze=False )[0]
        # Two subfigure instances for legend and colorbar with each a single subplot axis
        subfigs_leg  = subfigs[1].subfigures(2, 1, wspace=0.0, height_ratios=height_ratios_main )
        axs_legend = subfigs_leg[1].subplots(1, 1)
        ax_cbar   = subfigs_leg[0].subplots(1, 1)
        tools.make_axes_invisible(axs_legend)
        #needed for drawing arrows on top over multiple figures
        subfig_last = subfigs_GrSts[-1]
        
        # draw only levels first
        if isinstance(QuNrs_sep,tuple): QuNrs_sep_u, QuNrs_sep_l = QuNrs_sep
        else:                           QuNrs_sep_u, QuNrs_sep_l = 2*[QuNrs_sep]
        
        coords_u = [ElSt.draw_levels(fig=subfigs_ExSts[i], QuNrs_sep=QuNrs_sep_u,
                                     yaxis_unit=yaxis_unit, ylabel=not bool(i),
                                     xlabel_pos='top')
                                     for i, ElSt in enumerate(ExSts)]
        coords_l = [ElSt.draw_levels(fig=subfigs_GrSts[i], QuNrs_sep=QuNrs_sep_l,
                                     yaxis_unit=yaxis_unit)
                                     for i, ElSt in enumerate(GrSts)]
        
        try:
            get_cmap = mpl.cm.get_cmap
        except AttributeError:
            get_cmap = mpl.colormaps.get_cmap
        cmap        = get_cmap(cmap)
        
        # map branching ratios onto a color using a certain function:
        if branratios:
            branratios  = levels.calc_branratios()
            from scipy.interpolate import interp1d
            if not callable(br_fun):
                br_fun_dict = {'log10':np.log10,'identity':lambda x:x,'sqrt':np.sqrt}
                if not br_fun in br_fun_dict: raise Exception('Not valid argument given for br_fun!')
                br_fun      = br_fun_dict[br_fun]
            # isolate all branratios over a certain threshold in a separate flattened array and apply function
            br_flat     = br_fun(branratios[branratios > br_TH])
            # map branratio onto interval [0,1] for colormap
            map_br      = interp1d([br_flat.min(),br_flat.max()],[1,0])
            
            # iterate over states and draw branratios
            for GrSt,coords_l_ in zip(GrSts,coords_l):
                for ExSt,coords_u_ in zip(ExSts,coords_u):
                    if GrSt == ExSt: continue
                    Ng = self.levels.index_ElSt(GrSt,gs_exs='gs')
                    Ne = self.levels.index_ElSt(ExSt,gs_exs='exs')
                    for l,u in np.argwhere(branratios[Ng:Ng+GrSt.N,Ne:Ne+ExSt.N] > br_TH): #does not work when ExSts are switched, e.g. ['B','A']??!
                        draw_line(subfig_last,
                                  axes=(coords_l_['axes'][l], coords_u_['axes'][u]),
                                  xys=(coords_l_['xy'][l], coords_u_['xy'][u]),
                                  arrowstyle='-',dxyB=[-0.2,0],alpha=0.5,
                                  linewidth=0.6,linestyle='--',
                                  color= cmap(map_br(br_fun(branratios[Ng+l,Ne+u]))))
            # draw colorbar
            norm        = mpl.colors.Normalize(vmax=br_flat.max(),vmin=br_flat.min())
            bounds      = np.array(ax_cbar.get_position().bounds)
            ax_cbar.set_position(bounds*np.array([1,1,0.2,1])) #left bottom width height
            ax_cbar.tick_params(labelsize='small')
            fig.colorbar(mpl.cm.ScalarMappable(norm=norm, cmap=cmap.reversed()),
                         ticks=np.linspace(br_flat.min(),br_flat.max(),5),
                         format='{:.2%}'.format,
                         cax=ax_cbar, orientation='vertical', label='bran. ratio')
        else:
            tools.make_axes_invisible(ax_cbar)
            
        # draw lasers onto their addressing transitions as arrows:
        if self.lasers.pNum == 0: lasers = False
        if lasers:
            ls_fun = lambda x: ['-','-.',':'][x//10]
            self.calc_OBEs(t_int=1e-11, t_start=0., dt=None, t_eval = [],
                          magn_remixing=False, freq_clip_TH=freq_clip_TH, steadystate=False,
                          position_dep=False, rounded=False,
                          verbose=False, mp=False, return_fun=None, method='RK45')
            
            for GrSt,coords_l_ in zip(GrSts,coords_l):
                for ExSt,coords_u_ in zip(ExSts,coords_u):
                    if GrSt == ExSt: continue
                    Ng = self.levels.index_ElSt(GrSt,gs_exs='gs')
                    Ne = self.levels.index_ElSt(ExSt,gs_exs='exs')
                    for l,u,k in np.argwhere(np.abs(self.Gfd[Ng:Ng+GrSt.N,Ne:Ne+ExSt.N,:])>0):
                        det = self.om_gek[Ng+l,Ne+u,k]*self.freq_unit/2/pi*1e-6/coords_u_['yaxis_unit']
                        draw_line(subfig_last,
                                  axes=(coords_l_['axes'][l], coords_u_['axes'][u]),
                                  xys =(coords_l_['xy'][l],   coords_u_['xy'][u]),
                                  arrowstyle='->',linestyle=ls_fun(k),dxyB=[+0.2,det],
                                  alpha=0.8,color='C'+str(k))
            
            # legend for lasers
            import matplotlib.lines as mlines
            handles = [mlines.Line2D([],[],lw=1,color='C'+str(k),ls=ls_fun(k),
                                     label='{:d}: {:.0f}, {:.1f}'.format(
                                         k, la.lamb*1e9, la.P*1e3)
                                     )
                for k,la in enumerate(self.lasers)]
                
            legend = axs_legend.legend(handles=handles,loc='upper left',
                                       bbox_to_anchor=(0, 1),fontsize='x-small',
                                       title='i: $\lambda$ [nm], $P$ [mW]')
            plt.setp(legend.get_title(),fontsize='x-small')

#%%
if __name__ == '__main__':
    system = System(description='testing_System_module',load_constants='138BaF')
    
    system.levels.add_all_levels(v_max=0)
    system.levels.X.del_lossstate()
    
    system.lasers.add_sidebands(lamb=859.83e-9,P=20e-3,offset_freq=19e6,mod_freq=39.33e6,
                                sidebands=[-2,-1,1,2],ratios=[0.8,1,1,0.8])

    system.Bfield.turnon(strength=5e-4,direction=[1,1,1])
    system.calc_OBEs(t_int=8e-6, dt=1e-9,magn_remixing=True,verbose=True)
    system.calc_rateeqs(t_int=8e-6,magn_remixing=True,
                        trajectory=False,position_dep=True,verbose=True)
    <|MERGE_RESOLUTION|>--- conflicted
+++ resolved
@@ -1,1407 +1,1396 @@
-# -*- coding: utf-8 -*-
-"""
-Created on Tue June 09 10:17:00 2020
-
-@author: fkogel
-
-v3.5.0
-
-This module contains the main class :class:`~System.System` which provides all
-information about the lasers light fields, the atomic or molecular level structure,
-and the magnetic field to carry out simulation calculations, e.g.
-via the rate equations or Optical Bloch equations (OBEs).
-
-Examples
---------
-First simple example to setup and simulate a (3+1)-levelsystem::
-    
-    from System import *
-    system=System(description='Simple3+1') # create empty system instance first
-    
-    # construct level system:
-    # - create empty instances for a ground and excited electronic state
-    system.levels.add_electronicstate(label='X', gs_exs='gs')
-    system.levels.add_electronicstate(label='A', gs_exs='exs', Gamma=1.0)
-    # - add the levels with the respective quantum numbers to the electronic states
-    system.levels.X.add(F=1)
-    system.levels.A.add(F=0)
-    # - next all default level properties can be displayed and simply changed
-    system.levels.print_properties()
-    system.levels.X.gfac.iloc[0] = 1.0 # set ground state g factor to 1.0
-    
-    # set up lasers and magnetic field
-    system.lasers.add(lamb=860e-9, P=5e-3, pol='lin') #wavelength, power, and polarization
-    system.Bfield.turnon(strength=5e-4, direction=[0,1,1]) #magnetic field
-    
-    # simulate dynamics with OBEs and plot population
-    system.calc_OBEs(t_int=5e-6, dt=10e-9, magn_remixing=True, verbose=True)
-    system.plot_N()
-
-Example for setting up a level and laser system for BaF with the cooling and 3 repumping
-lasers and calculating the dynamics::
-    
-    from System import *
-    system = System(description='SimpleTest1_BaF',load_constants='138BaF')
-    
-    # set up the lasers each with four sidebands
-    for lamb in np.array([859.830, 895.699, 897.961])*1e-9:
-        system.lasers.add_sidebands(lamb=lamb,P=20e-3,pol='lin',
-                                    offset_freq=19e6,mod_freq=39.33e6,
-                                    sidebands=[-2,-1,1,2],ratios=[0.8,1,1,0.8])
-    
-    # set up the ground and excited states and include all vibrational levels
-    # up to the ground state vibrational level v=2
-    system.levels.add_electronicstate('X','gs') #add ground state X
-    system.levels.X.load_states(v=[0,1,2]) #loading the states defined in the json file
-    system.levels.X.add_lossstate()
-    
-    system.levels.add_electronicstate('A','exs') #add excited state A
-    system.levels.A.load_states(v=[0,1])
-    
-    system.levels.print_properties() #check the imported properties from the json file
-    
-    # Alternatively, all these steps for the levels can be done simpler with:
-    # system.levels.add_all_levels(v_max=2)
-    
-    # calculate dynamics with rate equations
-    system.calc_rateeqs(t_int=20e-6, magn_remixing=False)
-    
-    # plot populations, force, and scattered photon number
-    system.plot_N()
-    system.plot_F()
-    system.plot_Nscatt()
-    
-Example for a Molecule with a initial velocity and position of :math:`v_x=200m/s`
-and :math:`r_x=-2mm` which is transversely passing two cooling lasers with
-a repumper each in the distance :math:`4mm`::
-    
-    from System import *
-    system = System(description='SimpleTest2Traj_BaF',load_constants='138BaF')
-    
-    # specify initial velocity and position of the molecule
-    system.v0 = np.array([200,0,0])   #in m/s
-    system.r0 = np.array([-2e-3,0,0]) #in m
-    
-    # set up the cooling laser and first repumper with their wave vectors k and positions r_k
-    FWHM,P = 1e-3,5e-3 # 1mm and 5mW
-    for lamb in np.array([859.830, 895.699])*1e-9:
-        for rx in [0, 4e-3]:
-            system.lasers.add_sidebands(lamb=lamb,P=P,FWHM=FWHM,pol='lin',
-                                        r_k=[rx,0,0], k=[0,1,0],
-                                        offset_freq=19e6,mod_freq=39.33e6,
-                                        sidebands=[-2,-1,1,2],ratios=[0.8,1,1,0.8])
-        
-    # include first two vibrational levels of electronic ground state and the
-    # first vibrational level of the excited state
-    system.levels.add_all_levels(v_max=1)
-    
-    # calculate dynamics with velocity and position dependence of the laser beams and molecules
-    system.calc_rateeqs(t_int=40e-6,magn_remixing=False,
-                        trajectory=True,position_dep=True)
-    
-    # plot scattering rate, scattered photons, velocity and position, ...
-    system.plot_all()
-"""
-import numpy as np
-from scipy.integrate import solve_ivp, cumulative_trapezoid
-from scipy.constants import c,h,hbar,pi,g,physical_constants
-from scipy.constants import k as k_B
-from scipy.constants import u as u_mass
-from sympy.physics.wigner import clebsch_gordan,wigner_3j,wigner_6j
-<<<<<<< HEAD
-import MoleCool
-from MoleCool.Lasersystem import *
-from MoleCool.Levelsystem import *
-from MoleCool import tools
-from MoleCool.tools import save_object, open_object, ODEs
-from MoleCool.Bfield import Bfield
-=======
-from .Lasersystem import *
-from .Levelsystem import *
-from . import tools
-from .tools import save_object, open_object, ODEs, return_fun_default
-from .Bfield import Bfield
->>>>>>> 157b57f8
-import time
-import sys, os
-from copy import deepcopy
-import multiprocessing
-from tqdm import tqdm
-import warnings
-
-import matplotlib as mpl
-import matplotlib.pyplot as plt
-import matplotlib.pylab as pl
-import matplotlib.ticker as mtick
-
-np.set_printoptions(precision=4,suppress=True)
-#%%
-class System:
-    def __init__(self, description=None,load_constants='',verbose=True):
-        """An instance of this class is the starting point for simulating any
-        atomic or molecular dynamics simulations. Specficially, it define an object
-        to not only store all important information about the system but also to
-        calculate any time evolution.
-    
-        Parameters
-        ----------
-        description : str, optional
-            A short description of this System can be added. If not provided,
-            the attribute is set to the name of the respective executed main
-            python file.
-        load_constants : str, optional
-            File name of a certain molecule, atom or more general system whose
-            respective level constants to be loaded or imported by the class
-            :class:`~Levelsystem.Levelsystem` via the constants defined in the
-            .json file. The default is ''.
-    
-        Example
-        -------
-        After initiating a :class:`~System.System` object, the instances of 
-        :py:class:`~Lasersystem.Lasersystem`, :class:`~Levelsystem.Levelsystem`,
-        and :class:`~Bfield.Bfield` can be accessed via::
-            
-            system = System()
-            print(system.lasers)
-            print(system.levels)
-            print(system.Bfield)
-        """
-        self.lasers = Lasersystem()
-        self.levels = Levelsystem(load_constants=load_constants,verbose=verbose)
-        self.Bfield = Bfield()
-        #self.particles = Particlesystem()
-        if description == None:
-            self.description = os.path.basename(sys.argv[0])[:-3]
-        else:
-            self.description = description
-        self.reset_N0()                    #  initial population of all levels
-        self.v0     = np.array([0.,0.,0.]) #: initial velocity of the particle
-        self.r0     = np.array([0.,0.,0.]) #: initial position of the particle
-        """dictionary for parameters specifying the steady state conditions."""
-        self.steadystate = {'t_ini'       : None,
-                            'maxiters'    : 100,
-                            'condition'   : [0.1,50],
-                            'period'      : None}
-        """dictionary for parameters specifying the multiprocessing of calculations."""
-        self.multiprocessing = {'processes' : multiprocessing.cpu_count()-1,#None
-                                'maxtasksperchild' : None,
-                                'show_progressbar' : True,
-                                'savetofile'       : True}
-        if verbose:
-            print("System is created with description: {}".format(self.description))
-        
-    def calc_rateeqs(self,t_int=20e-6,t_start=0.,dt=None,t_eval = [],
-                     magn_remixing=False, magn_strength=8,
-                     position_dep=False, trajectory=False,
-                     verbose=True, return_fun=return_fun_default,
-                     **kwargs):
-        """Calculates the time evolution of the single level populations with
-        rate equations.        
-
-        Parameters
-        ----------
-        t_int : float, optional
-            interaction time in which the molecule is exposed to the lasers.
-            The default is 20e-6.
-        t_start : float, optional
-            starting time when the ode_solver starts the calculation. Useful
-            for the situation when e.g. all cooling lasers are shut off at a 
-            specific time t1, so that a new calculation with another laser
-            configuration (e.g. including only a probe laser) can be started
-            at t_start=t1 to continue the simulation. The default is 0.0.
-        dt : float, optional
-            time step of the output data. So in this case the ODE solver will
-            decide at which time points to calculate the solution.
-            The default is None.
-        t_eval : list or numpy array, optional
-            If it desired to get the solution of the ode solver only at 
-            specific time points, the `t_eval` argument can be used to specify 
-            these points. If `_eval` is given, the `dt` argument is ignored.
-            The default is [].
-        magn_remixing : bool, optional
-            if True, the adjacent ground hyperfine levels are perfectly mixed
-            by a magnetic field. The default is False.
-        magn_strength : float, optional
-            measure of the magnetic field strength (i.e. the magnetic remixing
-            matrix is multiplied by 10^magn_strength). Reasonable values are
-            between 6 and 9. The default is 8.
-        position_dep : bool, optional
-            determines whether to take the Gaussian intensity distribution of
-            the laser beams into account. The default is False.
-        trajectory : bool, optional
-            determines whether a trajectory of the molecule is calculated using
-            simple equations of motion. This yields the additional time-dependent
-            parameters ``v`` and ``r`` for the velocity and position. So, the force
-            which is acting on the molecule changes the velocity which in turn can
-            alter the Doppler shift. Further, the `position_dep` parameter determines
-            if either a uniform unitensity or complex intensity distribution due to
-            the Gaussian beam shapes is assumed through which the particle is
-            propagated. The default is False.
-        verbose : bool, optional
-            whether to print additional information like execution time or the
-            scattered photon number. The default is True.
-        return_fun : function-type, optional
-            if `mp` == True, the returned dictionary of this function determines
-            the quantities which are save for every single parameter configuration.
-            The default is None.
-        **kwargs : keyword arguments, optional
-            other options of the `solve_ivp` scipy function can be specified
-            (see homepage of scipy for further information).
-        
-        Note
-        ----
-        function creates attributes 
-        
-        * ``N`` : solution of the time dependent populations N,
-        * ``Nscatt`` : time dependent scattering number,
-        * ``Nscattrate`` : time dependent scattering rate,
-        * ``photons``: totally scattered photons
-        * ``args``: input arguments of the call of this function
-        * ``t`` : times at which the solution was calculated
-        * ``v`` : calculated velocities of the molecule at times ``t``
-          (only given if `trajectory` == True)
-        * ``r`` : calculated positions of the molecule at times ``t``
-          (only given if `trajectory` == True)
-        """
-        self.calcmethod = 'rateeqs'
-        #___input arguments of this called function
-        self.args = locals()
-        self.check_config(raise_Error=True)
-        
-        #___parameters belonging to the levels
-        self.levels.calc_all()
-        
-        #___start multiprocessing if desired only after calculating the levels
-        #   properties so that they don't have to be re-calculated every time.
-        if self._identify_iter_params() or self.lasers._identify_iter_params()[0]:
-            return self._start_mp()
-        
-        #___parameters belonging to the lasers  (and partially to the levels)
-        # wave vector k
-        self.k      = self.lasers.getarr('k')*self.lasers.getarr('kabs')[:,None] #no unit vectors
-        self.delta  = self.lasers.getarr('omega')[None,None,:] - self.levels.calc_freq()[:,:,None]
-        # saturation parameter of intensity (lNum,uNum,pNum)
-        self.sp     = self.lasers.getarr('I')[None,None,:]/(self.levels.Isat[:,:,None])
-        #polarization switching time
-        tswitch     = 1/self.lasers.freq_pol_switch
-        self.rx1    = np.abs(np.dot(self.levels.calc_dMat(),self.lasers.getarr('f_q').T))**2
-        # for polarization switching:
-        if np.any([la.pol_switching for la in self.lasers]):
-            self.rx2 = np.abs(np.dot(self.levels.calc_dMat(),self.lasers.getarr('f_q2').T))**2
-        else:
-            self.rx2 = self.rx1.copy()
-        
-        #___magnetic remixing of the ground states. An empty array is left for no B-field 
-        if magn_remixing:
-            self.M = self.Bfield.get_remix_matrix(self.levels.grstates[0],remix_strength=magn_strength)
-        else:
-            self.M = np.array([[],[]])
-        
-        #___specify the initial (normalized) occupations of the levels
-        self.initialize_N0()
-
-        #___determine the time points at which the ODE solver should evaluate the equations
-        if len(t_eval) != 0: self.t_eval = np.array(t_eval)
-        else:   
-            if dt != None and dt < t_int:
-                self.t_eval = np.linspace(t_start,t_start+t_int,int(t_int/dt)+1)
-            else:
-                self.t_eval = None
-        
-        #___depenending on the position dependence two different ODE evaluation functions are called
-        if trajectory:
-            self.y0      = np.array([*self.N0, *self.v0, *self.r0])
-        else:
-            # position dependent intensity due to Gaussian shape of Laserbeam:
-            if position_dep:
-                self.sp *= self.lasers.I_tot(self.r0,sum_lasers=False,use_jit=False)[None,None,:]
-            self.R1 = self.levels.calc_Gamma()[None,:,None]/2*self.rx1*self.sp / (
-                1+4*(self.delta-np.dot(self.k,self.v0)[None,None,:])**2/self.levels.calc_Gamma()[None,:,None]**2)
-            self.R2 = self.levels.calc_Gamma()[None,:,None]/2*self.rx2*self.sp / (
-                1+4*(self.delta-np.dot(self.k,self.v0)[None,None,:])**2/self.levels.calc_Gamma()[None,:,None]**2)
-            #sum R1 & R2 over pNum:
-            self.R1sum, self.R2sum = np.sum(self.R1,axis=2), np.sum(self.R2,axis=2)
-            
-            self.y0      = self.N0
-        
-        #number of ground, excited states and lasers
-        lNum,uNum,pNum = self.levels.lNum, self.levels.uNum, self.lasers.pNum
-        
-        # ---------------Ordinary Differential Equation solver----------------
-        #solve initial value problem of the ordinary first order differential equation with scipy
-        if verbose: print('Solving ode with rate equations...', end=' ')
-        start_time = time.perf_counter()
-        if not trajectory:
-            sol = solve_ivp(ODEs.ode0_rateeqs_jit, (t_start,t_start+t_int), self.y0,
-                    t_eval=self.t_eval, **self.args['kwargs'],
-                    args=(lNum,uNum,pNum,self.levels.calc_Gamma(),self.levels.calc_branratios(),
-                          self.R1sum,self.R2sum,tswitch,self.M))
-        else:
-            sol = solve_ivp(ODEs.ode1_rateeqs_jit, (t_start,t_start+t_int), self.y0,
-                    t_eval=self.t_eval, **self.args['kwargs'],
-                    args=(lNum,uNum,pNum,np.reshape(self.levels.calc_Gamma(),(1,-1,1)),self.levels.calc_branratios(),
-                          self.rx1,self.rx2,self.delta,self.sp,
-                          self.lasers.getarr('w'),self.lasers.getarr('_w_cylind'),
-                          self.k,self.lasers.getarr('kabs'),self.lasers.getarr('r_k'),
-                          self.lasers.getarr('_r_cylind_trunc'),self.lasers.getarr('_dir_cylind'), #unit vectors
-                          self.levels.mass,tswitch,self.M,position_dep,self.lasers.getarr('beta')))
-            #velocity v and position r
-            self.v = sol.y[-6:-3]
-            self.r = sol.y[-3:]
-
-        #: execution time for the ODE solving
-        self.exectime = time.perf_counter()-start_time
-        #: array of the times at which the solutions are calculated
-        self.t = sol.t
-        #: solution of the time dependent populations N
-        self.N = sol.y[:lNum+uNum]
-        self._verify_calculation()    
-        if return_fun == True: return {'system':self}
-        elif return_fun: return return_fun(self)   
-        
-    #%%        
-    def plot_all(self):
-        self.plot_N(); self.plot_Nsum(); self.plot_dt()
-        self.plot_Nscatt(); self.plot_Nscattrate(); self.plot_F()
-        if ('trajectory' in self.args) and self.args['trajectory']:
-            self.plot_r(); self.plot_v()
-        
-    def plot_N(self,figname=None,figsize=(12,5),smallspacing=0.0005):
-        """plot populations of all levels over time."""
-        if figname == None:
-            plt.figure('N ({}): {}, {}, {}'.format(
-                self.calcmethod,self.description,self.levels.description,
-                self.lasers.description), figsize=figsize)
-        else: plt.figure(figname,figsize=figsize)
-        
-        N_sum = 0
-        for i,ElSt in enumerate(self.levels.electronic_states):
-            if 'v' in ElSt.states[0].QuNrs:
-                alphas  = np.linspace(1,0,ElSt.v_max+2)[:-1] #####
-                j_v0    = np.array([jj for jj,st in enumerate(ElSt) if st.v == 0])
-                N_red   = len(j_v0)
-            else:
-                alpha   = 1.0
-            N = ElSt.N
-            for j, state in enumerate(ElSt.states):
-                ls = ['solid','dashed','dashdot','dotted','dashdotdotted',
-                      'loosely dotted','loosely dashed','loosely dashdotted'][i]
-                if N > 10:
-                    if 'v' in state.QuNrs:
-                        if j in j_v0:
-                            color   = pl.cm.jet(np.argwhere(j_v0==j)[0][0]/(N_red-1))
-                        else:
-                            color   = 'grey'
-                    else:
-                        color = pl.cm.jet(j/(N-1))
-                else:
-                    color = 'C' + str(j)
-                    
-                if 'v' in state.QuNrs:
-                    if state.is_lossstate:
-                        color = 'k'
-                        alpha = 1.0
-                    else:
-                        alpha = alphas[state.v]
-                
-                label = str(state).split(f'{ElSt.gs_exs}=')[-1]
-                    
-                plt.plot(self.t*1e6,(self.N[j+N_sum,:]+smallspacing*i)*1e2,
-                         label=label,ls=ls,color=color,alpha=alpha)
-            N_sum += N
-            
-        plt.xlabel('time $t$ in $\mu$s')
-        plt.ylabel('Populations $N$ in %')
-        leg = plt.legend(title='States:',loc='center left',labelspacing=-0.0,
-                         bbox_to_anchor=(1, 0.5),fontsize='x-small')
-        # set the linewidth of each legend object
-        for legobj in leg.legend_handles:
-            legobj.set_linewidth(1.4)
-        
-    def plot_Nscatt(self,sum_over_ElSts=False):
-        """plot the scattered photon number over time (integral of `Nscattrate`)."""
-        plt.figure('Nscatt: {}, {}, {}'.format(self.description,self.levels.description,self.lasers.description))
-        plt.xlabel('time $t$ in $\mu$s')
-        plt.ylabel('Totally scattered photons')
-        Nscatt = self.get_Nscatt(sum_over_ElSts=sum_over_ElSts)
-        for i,ElSt in enumerate(self.levels.exstates):
-            plt.plot(self.t*1e6, Nscatt[i,:], '-',label=ElSt.label)
-        if Nscatt.shape[0]>1:
-            plt.plot(self.t*1e6, np.sum(Nscatt,axis=0), '-',label='Sum')
-        plt.legend()
-    
-    def plot_Nscattrate(self,sum_over_ElSts=False):
-        """plot the photon scattering rate over time (derivative of `Nscatt`)."""
-        plt.figure('Nscattrate: {}, {}, {}'.format(self.description,self.levels.description,self.lasers.description))
-        plt.xlabel('time $t$ in $\mu$s')
-        plt.ylabel('Photon scattering rate $\gamma\prime$ in MHz')
-        Nscattrate = self.get_Nscattrate(sum_over_ElSts=sum_over_ElSts)
-        for i,ElSt in enumerate(self.levels.exstates):
-            plt.plot(self.t*1e6, Nscattrate[i,:]*1e-6, '-',label=ElSt.label)
-        if Nscattrate.shape[0]>1:
-            plt.plot(self.t*1e6, np.sum(Nscattrate,axis=0)*1e-6, '-',label='Sum')
-        plt.legend()
-        
-    def plot_Nsum(self):
-        """plot the population sum of all levels over time to ensure a small
-        numerical deviation of the ODE solver."""
-        plt.figure('Nsum: {}, {}, {}'.format(self.description,self.levels.description,self.lasers.description))
-        plt.xlabel('time $t$ in $\mu$s')
-        plt.ylabel('Population sum $\sum N_i$')
-        plt.plot(self.t*1e6, np.sum(self.N,axis=0), '-')
-    
-    def plot_dt(self):
-        """plot the time steps at which the populations are calculated. If no `dt`
-        argument is given for the calulations they are chosen from the ODE solver."""
-        if 'method' in self.args['kwargs']: method = self.args['kwargs']['method']
-        else: method = 'RK45'
-        plt.figure('dt: {}, {}, {}'.format(self.description,self.levels.description,self.lasers.description))
-        plt.xlabel('time $t$ in $\mu$s')
-        plt.ylabel('timestep d$t$ in s')
-        plt.plot(self.t[:-1]*1e6,np.diff(self.t),label=method)
-        plt.yscale('log')
-        plt.legend()
-        
-    def plot_v(self):
-        """plot the velocity over time for all three axes 'x','y', and'z'."""
-        plt.figure('v: {}, {}, {}'.format(self.description,self.levels.description,self.lasers.description))
-        plt.xlabel('time $t$ in $\mu$s')
-        plt.ylabel('velocity $v$ in m/s')
-        ls_arr = ['-','--','-.']
-        for i,axis in enumerate(['x','y','z']):
-            plt.plot(self.t*1e6,self.v[i,:],label='$v_{}$'.format(axis),ls=ls_arr[i])
-        plt.legend()
-    
-    def plot_r(self):
-        """plot the position over time for all three axes 'x','y', and'z'."""
-        plt.figure('r: {}, {}, {}'.format(self.description,self.levels.description,self.lasers.description))
-        plt.xlabel('time $t$ in $\mu$s')
-        plt.ylabel('position $r$ in m')
-        ls_arr = ['-','--','-.']
-        for i,axis in enumerate(['x','y','z']):
-            plt.plot(self.t*1e6,self.r[i,:],label='$r_{}$'.format(axis),ls=ls_arr[i])
-        plt.legend()
-    
-    def plot_init(self,plot_quant=''):
-        pass
-    
-    def plot_FFT(self,only_sum=True,start_time=0.0):
-        """plot the fast Fourier transform (FFT) of the time-dependent populations.
-        
-        Parameters
-        ----------
-        only_sum : bool, optional
-            if True the sum of the FFTs of all populations is plottet. Otherwise
-            the distinct FFTs for all levels are shown. The default is True.
-        start_time : float between 0 and 1, optional
-            starting time in units of the interaction time `t_int` at which the
-            FFT is calculated. The default is 0.0.
-        """
-        FT_sum = 0
-        t_int = self.args['t_int']
-        for i,st in enumerate(self.levels):
-            FT = (np.fft.rfft(self.N[i,int(self.t.size*start_time):]).real)**2
-            mean_zero = FT[int(FT.size/4):].mean()
-            start = np.where(np.diff(FT)>0)[0][0]
-            if start < 3: start = 3
-            FT[:start] = mean_zero
-            if not only_sum:
-                FT[np.where(FT<2*mean_zero)[0]] = mean_zero
-                plt.plot(np.arange(FT.size)/(t_int*(1-start_time))*1e-6,FT*1.**i)
-            else:
-                FT_sum += FT
-        if only_sum:
-            self.FT_sum = FT_sum
-            plt.plot(np.arange(FT.size)/(t_int*(1-start_time))*1e-6,self.FT_sum)
-        plt.yscale('log')
-        plt.xlabel('Frequency $f$ in MHz')
-        plt.ylabel('Power spectrum of the FFT')
-    
-    def calc_Rabi_freqs(self,position_dep=False):
-        """Calculate the (angular) pure Rabi frequencies for each transition
-        and each laser component (with 2*pi included).
-
-        Parameters
-        ----------
-        position_dep : bool, optional
-            Whether the intensity for the calculation is evaluated at a certain
-            position within the Gaussian laser beam profiles (True) or at the
-            maximum (False). The default is False.
-
-        Returns
-        -------
-        np.ndarray((lNum,uNum,pNum))
-            Angular Rabi frequencies for each combination of laser, excited states,
-            and ground state.
-        """
-        # saturation parameter of intensity (lNum,uNum,pNum)
-        self.sp = self.lasers.getarr('I')[None,None,:]/(self.levels.Isat[:,:,None])
-        self.Rabi_freqs = self.levels.calc_Gamma()[None,:,None]*np.sqrt(self.sp/2) \
-                        * np.dot(self.levels.calc_dMat(), self.lasers.getarr('f_q').T)
-        
-        # position dependent intensity due to Gaussian shape of Laserbeam:
-        if position_dep:
-            self.Rabi_freqs *= np.sqrt(self.lasers.I_tot(self.r0,sum_lasers=False,use_jit=False))[None,:]
-        
-        # for simple levelsystems, the Rabi frequency can be set via the laser instances
-        Rabi_set = self.lasers.getarr('freq_Rabi') #this feature must be tested!?
-        if not np.all(np.isnan(Rabi_set)):
-            Rabi_freqs_max = np.abs(self.Rabi_freqs).max(axis=(0,1)) #shape (pNum)
-            for p,la in enumerate(self.lasers):
-                if not np.isnan(Rabi_set[p]):
-                    ratio = Rabi_set[p]/Rabi_freqs_max[p]
-                    self.Rabi_freqs[:,:,p]  *= ratio
-                    la.I                    *= ratio**2   
-        
-        return self.Rabi_freqs
-    
-    def plot_F(self,figname=None,axes=['x','y','z']):
-        """plot the Force over time for all three axes 'x','y', and'z'."""
-        if figname == None:
-            plt.figure('F ({}): {}, {}, {}'.format(
-                self.calcmethod,self.description,self.levels.description,
-                self.lasers.description))
-        else: plt.figure(figname)
-        lamb = c/(self.levels.calc_freq()[0,0]/2/pi)
-        F = self.F/ (hbar*2*pi/860e-9*self.levels.calc_Gamma()[0]/2)
-        ls_arr = ['-','--','-.']
-        for axis in axes:
-            i = {'x':0,'y':1,'z':2}[axis]
-            plt.plot(self.t*1e6,F[i,:],label='$F_{}$'.format(axis),ls=ls_arr[i])
-        plt.xlabel('time $t$ in $\mu$s')
-        plt.ylabel('Force $F$ in $\hbar k \Gamma_{}/2$'.format(self.levels.exstates_labels[0]))
-        plt.legend()
-    
-    @property
-    def F(self):
-        """calculate the force over time.
-
-        Returns
-        -------
-        F : np.ndarray, shape(3,ntimes)
-            Force array for all <ntimes> time points and three axes 'x','y','z'.
-        """
-        if self.calcmethod == 'rateeqs':
-            if not self.args['trajectory']:
-                lNum,uNum = self.levels.lNum, self.levels.uNum
-                N_lu = self.N[:lNum,:][:,None,:] - self.N[lNum:lNum+uNum,:][None,:,:]
-                F = hbar * np.sum( np.dot(self.R1,self.k)[:,:,:,None] * N_lu[:,:,None,:], axis=(0,1)) #+ g 
-            else:
-                F = np.zeros((3,self.t.size))
-                F[:,1:] = np.diff(self.v)/np.diff(self.t)*self.levels.mass
-        if self.calcmethod == 'OBEs':
-            T       = self.freq_unit*self.t
-            T_size  = T.size
-            size    = self.levels.lNum*self.levels.uNum*self.lasers.pNum*3*T_size #total size of the force array below
-            T_step  = T_size//(size//int(10e6) + 1)
-            
-            F       = np.zeros((3,T_size))
-            for i,t1 in enumerate(range(0,T_size,T_step)): #ensure that not too much memory is needed for huge np arrays
-                t2  = t1 + T_step
-                if t2 > T_size: t2 = T_size
-                F[:,t1:t2]  += np.real(np.transpose(self.ymat[self.levels.lNum:,:self.levels.lNum,t1:t2],axes=(1,0,2))[:,:,None,None,:] \
-                                     *self.Gfd[:,:,:,None,None]*np.exp(1j*T[None,None,None,None,t1:t2]*self.om_gek[:,:,:,None,None]) \
-                                     *self.k[None,None,:,:,None] ).sum(axis=(0,1,2))
-            F *= 2*hbar*self.freq_unit
-        
-        return F
-    
-    #%%
-    def calc_trajectory(self,F_profile,t_int=20e-6,t_start=0.,dt=None,t_eval=None,
-                        verbose=True,force_axis=None,
-                        interpol_kind='linear',save_scipy_sols=False,**kwargs):
-        """for the calculation of Monte Carlo simulations of classical particles
-        which are propagated through a provided pre-calculated force profile
-        to be used as interpolated function"""
-        
-        if 'method' not in kwargs:
-            kwargs['method'] = 'LSODA' # setting default solver method for ODE
-        
-        # Checking F_profile argument for datatype, etc.:
-        if not isinstance(F_profile, dict):
-            if np.all([isinstance(dic,dict) for dic in F_profile]):
-                F_profile = {k:v for dic in F_profile for k,v in dic.items()}
-            else:
-                raise ValueError(f"F_profile must be dictionary or iterable of dictionaries!")
-                
-        if ('a' not in F_profile) and ('F' in F_profile):
-            F_profile['a'] = F_profile['F']/self.levels.mass
-            print(f'Converting force to acceleration with mass {self.levels.mass}')
-        else:
-            raise ValueError("Either 'F' or 'a' must be included in F_profile!")
-        
-        # attribute for storing the solutions of the trajectory simulations:
-        self.trajectory_results = dict(kwargs=locals(), sols=[])
-        
-        v0_arr = np.atleast_2d(self.v0)
-        r0_arr = np.atleast_2d(self.r0)
-        if isinstance(t_int, float):
-            t_int = np.ones(v0_arr.shape[0])*t_int   
-        
-        self.trajectory_results['final_values'] = dict(photons = np.zeros(len(v0_arr)),
-                                                       v = np.zeros((len(v0_arr),3)),
-                                                       r = np.zeros((len(v0_arr),3)))
-        
-        if 'v' in F_profile or 'v0' in F_profile:
-            v = F_profile['v'] if 'v' in F_profile else F_profile['v0']
-        else:
-            raise ValueError("Either 'v' or 'v0' must be included in F_profile!")
-            
-        if 'I' in F_profile:
-            position_dep    = True
-            I               = F_profile['I']
-            I_tot           = self.lasers.get_intensity_func()
-            
-            from scipy.interpolate import RegularGridInterpolator as interp
-            a_intp  = interp((v,I), F_profile['a'], method=interpol_kind,
-                             bounds_error=False,fill_value=None)
-            R_intp  = interp((v,I), F_profile['Nscattrate'], method=interpol_kind,
-                             bounds_error=False,fill_value=None)
-            def a(v,r): return a_intp(xi=(v,I_tot(r)))
-            def R(v,r): return R_intp(xi=(v,I_tot(r)))
-            
-            if force_axis == '-v':
-                v0_arr2         = v0_arr.copy()
-                v0_arr2[:,0]   *= 0
-                force_axis      = -v0_arr2/np.linalg.norm(v0_arr2,axis=-1)[:,None]
-            elif isinstance(force_axis,(list,np.ndarray)):
-                force_axis = np.atleast_2d(np.array(force_axis)/np.linalg.norm(force_axis)) +v0_arr*0
-            else:
-                raise Exception('input argument <force axis> has to be given!')
-                
-        else:
-            position_dep = False
-            from scipy.interpolate import interp1d
-            a   = interp1d(v, F_profile['a'], kind=interpol_kind)
-            R   = interp1d(v, F_profile['Nscattrate'], kind=interpol_kind)
-            force_axis = np.array(force_axis)/np.linalg.norm(force_axis)
-        
-        # Differential equation calculation:
-        #__________________________________
-        def ode_MC1D(t,y,force_axis,position_dep):
-            dy      = np.zeros(6+1)
-            v_proj = np.sum(y[:3]*force_axis)
-            if position_dep:
-                dy[:3] = a(v_proj,y[3:6])*force_axis
-                dy[-1] = R(v_proj,y[3:6])
-            else:
-                dy[:3] = a(v_proj)*force_axis
-                dy[-1] = R(v_proj)
-            dy[3:6] = y[:3]
-            return dy
-        #__________________________________
-        
-        iterator = tqdm(v0_arr,smoothing=0.0) if verbose else v0_arr
-        for i,v0 in enumerate(iterator):
-            sol = solve_ivp(ode_MC1D, (0.,t_int[i]), np.array([*v0, *r0_arr[i], 0.0]),
-                            t_eval=t_eval, args=(force_axis[i],position_dep),
-                            **kwargs)
-            if save_scipy_sols:
-                self.trajectory_results['sols'].append(sol)
-            for key, indices in dict(photons=-1, r=[3,4,5], v=[0,1,2]).items():
-                self.trajectory_results['final_values'][key][i] = sol.y[indices,-1]
-        
-    #%%
-    def calc_OBEs(self, t_int=20e-6, t_start=0., dt=None, t_eval = [],
-                  magn_remixing=False, freq_clip_TH=500, steadystate=False,
-                  position_dep=False, rounded=False,
-                  verbose=True, return_fun=return_fun_default,
-                  **kwargs):
-        """Calculates the time evolution of the single level populations with
-        the optical Bloch equations.
-
-        Parameters
-        ----------
-        t_int : float, optional
-            interaction time in which the molecule is exposed to the lasers.
-            The default is 20e-6.
-        t_start : float, optional
-            starting time when the ode_solver starts the calculation. Useful
-            for the situation when e.g. all cooling lasers are shut off at a 
-            specific time t1, so that a new calculation with another laser
-            configuration (e.g. including only a probe laser) can be started
-            at t_start=t1 to continue the simulation. The default is 0.0.
-        dt : float, optional
-            time step of the output data. So in this case the ODE solver will
-            decide at which time points to calculate the solution. If dt='auto',
-            an appropriate time step is chosen by using the smallest Rabi frequency
-            between a single transition and single laser component.
-            The default is None.
-        t_eval : list or numpy array, optional
-            If it desired to get the solution of the ode solver only at 
-            specific time points, the `t_eval` argument can be used to specify 
-            these points. If `_eval` is given, the `dt` argument is ignored.
-            The default is [].
-        magn_remixing : bool, optional
-            if True, the magnetic field, which is defined in the instance
-            :class:`~System.Bfield` contained in this class, is considered in the
-            calculation. Otherwise, the magnetic field is set to zero.
-            The default is False.
-        freq_clip_TH : float or string, optional
-            determines the threshold frequency at which the coupling of a single
-            transition detuned by a frequency from a specific laser component
-            is neglected. If a float is provided, only the transitions with
-            detunings smaller than `freq_clip_TH` times Gamma[0] are driven by the
-            light field. If `freq_clip_TH` == 'auto', the threshold frequencies for
-            all transitions are chosen seperately by considering the transition
-            strengths and intensities of each laser component.            
-            The default is 500.
-        steadystate : bool, optional
-            determines whether the equations are propagated until a steady
-            state or periodic quasi-steady state is reached. The dictionary
-            ``steadystate`` of this class specifies the steady state conditions.
-            The default is False.
-        position_dep : bool, optional
-            determines whether to take position of the particle in an Gaussian
-            intensity distribution of the laser beams into account.
-            The default is False.
-        rounded : float, optional
-            if specified, all frequencies and velocities are rounded to the frequency
-            `rounded` in units of max(Gamma).
-            The default is False.
-        verbose : bool, optional
-            whether to print additional information like execution time or the
-            scattered photon number. The default is True.
-        return_fun : function-type, optional
-            if `mp` == True, the returned dictionary of this function determines
-            the quantities which are save for every single parameter configuration.
-            The default is None.
-        **kwargs : keyword arguments, optional
-            other options of the `solve_ivp` scipy function can be specified
-            (see homepage of scipy for further information).
-
-        Note
-        ----
-        function creates attributes 
-        
-        * ``N`` : solution of the time dependent populations N,
-        * ``Nscatt`` : time dependent scattering number,
-        * ``Nscattrate`` : time dependent scattering rate,
-        * ``photons``: totally scattered photons
-        * ``args``: input arguments of the call of this function
-        * ``t`` : times at which the solution was calculated
-        """
-        self.calcmethod = 'OBEs'
-        #___input arguments of this called function
-        self.args       = locals()
-        self.check_config(raise_Error=True)
-        
-        #___parameters belonging to the levels
-        self.levels.calc_all()
-        # for dimensionless time units
-        freq_unit       = self.levels.calc_Gamma().max() # choose the linewidth of the first electronic state as unit
-        self.freq_unit  = freq_unit
-        #frequency differences between the ground and excited states (delta)
-        self.om_eg      = self.levels.calc_freq()/freq_unit
-        if rounded:
-            self.om_eg  = np.around(self.om_eg/rounded)*rounded
-        
-        #___start multiprocessing if desired
-        if self._identify_iter_params() or self.lasers._identify_iter_params()[0]:
-            return self._start_mp()
-        
-        #___parameters belonging to the lasers (and partially to the levels)
-        # Rabi frequency in dimensionless units (lNum,uNum,pNum)
-        self.calc_Rabi_freqs(position_dep=position_dep)
-        # wave vectors k (no unit vectors)
-        self.k  = self.lasers.getarr('k')*self.lasers.getarr('kabs')[:,None]
-        # laser frequencies omega_k
-        if rounded:
-            self.om_k   = np.around(self.lasers.getarr('omega')/freq_unit/rounded)*rounded \
-                        - np.around(np.dot(self.k,self.v0)/freq_unit/rounded)*rounded
-        else:
-            self.om_k   = (self.lasers.getarr('omega') - np.dot(self.k,self.v0))/freq_unit
-        
-        #___magnetic remixing of the ground states and excited states
-        if magn_remixing:
-            betaB  = self.Bfield.Bvec_sphbasis/(hbar*freq_unit/self.Bfield.mu_B)
-        else:
-            betaB  = np.array([0.,0.,0.])
-            
-        #coefficients h to neglect highly-oscillating terms of the OBEs (with frequency threshold freq_clip_TH)
-        self.om_gek = self.om_eg[:,:,None] - self.om_k[None,None,:]
-        if freq_clip_TH == 'auto':
-            FWHM = np.sqrt(self.levels.calc_Gamma()[None,:,None]**2 + 2*np.abs(self.Rabi_freqs)**2)/freq_unit #in dimensionless units
-            self.h_gek  = np.where(np.abs(self.om_gek) < 8*FWHM/2, 1.0, 0.0)
-            self.h_gege = np.where(np.abs(self.om_eg[:,:,None,None]-self.om_eg[None,None,:,:])\
-                                   < 8*np.max(FWHM)/2, 1.0, 0.0)
-        else:
-            self.h_gek  = np.where(np.abs(self.om_gek) < freq_clip_TH, 1.0, 0.0)
-            self.h_gege = np.where(np.abs(self.om_eg[:,:,None,None]-self.om_eg[None,None,:,:])\
-                                   < freq_clip_TH, 1.0, 0.0)
-        
-        #___coefficients for new defined differential equations
-        self.Gfd = 1j/2*np.exp(1j*self.lasers.getarr('phi')[None,None,:])*self.h_gek*self.Rabi_freqs/freq_unit
-        self.betamu = tuple(1j* np.dot(self.levels.calc_muMat()[i], np.flip(betaB*np.array([-1,1,-1])))
-                            for i in range(2) )
-        self.dd = self.h_gege*(self.levels.calc_dMat()[:,:,None,None,:]\
-                               *self.levels.calc_dMat()[None,None,:,:,:]).sum(axis=-1)
-        self.ck_indices = (tuple(np.where(self.Gfd[i,:,:] != 0.0) for i in range(self.levels.lNum)),
-                           tuple(np.where(self.Gfd[:,i,:] != 0.0) for i in range(self.levels.uNum)))
-        self.ck_indices = (tuple( np.array([i[0],i[1]]) for i in self.ck_indices[0] ),
-                           tuple( np.array([i[0],i[1]]) for i in self.ck_indices[1] ))
-        
-        #___specify the initial (normalized) occupations of the levels
-        #   and transform these values into the density matrix elements N0mat
-        N0mat = self.initialize_N0(return_densitymatrix=True)
-        
-        if verbose: print('Solving ode with OBEs...', end='')
-        start_time = time.perf_counter()
-        
-        #___if steady state is wanted, multiple calculation steps of the OBEs
-        #___have to be performed while the occupations between this steps are compared
-        if not steadystate:
-            self._evaluate(t_start, t_int, dt, N0mat)
-            self.step = 0
-        else:
-            #___initial propagation of the equations for reaching the equilibrium region
-            if self.steadystate['t_ini']:
-                self.args['t_eval'] = [t_start, self.steadystate['t_ini']] #only the start and end point are important to be calculated for initial period
-                self._evaluate(t_start, self.steadystate['t_ini'], dt, N0mat)
-                self.args['t_eval'] = []
-                t_start = self.t[-1]
-                N0mat   = self.ymat[:,:,-1]
-            #___specifying interaction time for the next multiple iterations to compare
-            # if callable(self.steadystate['period']):
-            if isinstance(self.steadystate['period'],float):
-                t_int = self.steadystate['period']
-            elif self.args['rounded']:
-                t_int = 2*pi/(freq_unit*self.args['rounded'])
-            elif self.steadystate['period'] == 'standingwave':
-                if np.linalg.norm(self.v0) != 0: #if v0==0, then t_int is not changed and thus used for int time.
-                    lambda_mean = (c/(self.om_eg*freq_unit/2/pi)).mean()
-                    if np.any(np.abs(c/(self.om_eg*freq_unit/2/pi) /lambda_mean -1)>0.1e-2 ):#percental deviation from mean
-                        print('WARNING: averaging over standing wave periods might not be accurate since the wavelengths differ.')
-                    period = lambda_mean/np.linalg.norm(self.v0)#/2
-                    t_int = period*(t_int//period+1) # int(t_int - t_int % period)
-            self._evaluate(t_start, t_int, dt, N0mat)
-            t_start = self.t[-1]
-            N0mat   = self.ymat[:,:,-1]
-            m1      = self.N.mean(axis=1)
-            # if self.steadystate['period'] == None: t_int *= 0.1
-            con1, con2 = self.steadystate['condition']
-            for self.step in range(1,self.steadystate['maxiters']):
-                self._evaluate(t_start, t_int, dt, N0mat)
-                m2 = self.N.mean(axis=1)
-                # print('diff & prop',np.all(np.abs(m1-m2)*1e2<con1),np.all(np.abs(1-m1/m2)*1e2 <con2))
-                #___check if conditions for steady state are fulfilled
-                if np.all(np.abs(m1-m2)*1e2 < con1) and np.all(np.nan_to_num(np.abs(1-m1/m2)*1e2,posinf=0,neginf=0) < con2):
-                    break
-                else:
-                    m1      = m2
-                    N0mat   = self.ymat[:,:,-1]
-                    t_start = self.t[-1]       
-            if verbose: print(' calculation steps: ',self.step+1)
-            
-        #: execution time for the ODE solving
-        self.exectime = time.perf_counter() - start_time
-        
-        if verbose: print('Verifying calculations.')
-        self._verify_calculation()
-        if return_fun == True: return {'system':self}
-        elif return_fun: return return_fun(self)
-    
-    def _verify_calculation(self):
-        dev_TH  = {'rateeqs':1e-8,'OBEs':1e-6}[self.calcmethod]
-        dev     = abs(self.N[:,-1].sum() -1)
-        #: Variable success indicates of the calcualtion could be verified.
-        self.success = True
-        self.message = ""
-        if dev > dev_TH:
-            message = 'Sum of populations not stable! Deviation: {:.2e}.\n'.format(dev)
-            print('WARNING:', message)
-            self.message += message
-            self.success = False
-        if np.any(self.N < -1e-3):
-            message = 'Populations got negative!'
-            print('WARNING:', message)
-            self.message += message
-            self.success = False
-        
-        # printing some information...    
-        if self.args['verbose']:
-            print("Execution time: {:2.4f} seconds".format(self.exectime))
-            for i,Ex_label in enumerate(self.levels.exstates_labels):
-                print("Scattered Photons ({}): {:.6f}".format(Ex_label,self.photons[i]))
-    
-    def _start_mp(self):
-        self.results = tools.multiproc(obj=deepcopy(self),kwargs=self.args)
-        if self.multiprocessing['savetofile']:# multiprocessing.cpu_count() > 16:
-            save_object(self)
-            try:
-                sys.path.append('../')
-                import subprocess, sending_email
-                hostname = subprocess.check_output('hostname').decode("utf-8")
-                sending_email.send_message('Calculation complete!','File {} at Server {}'.format(self.description,hostname))
-            except:
-                pass
-        return None
-    
-    def _identify_iter_params(self):
-        """Identify which parameters are iterative arrays  to loop through
-        including magnetic field strength and direction, initial position and
-        velocity. This function is inevitable to determine whether multiple
-        evaluations of the OBEs and rate equations are efficiently conducted 
-        using the multiprocessing package from python (see :meth:`tools.multiproc`
-        and :meth:`Lasersystem._identify_iter_params`).
-
-        Returns
-        -------
-        iters_dict : dict
-            Dictionary with all iterative parameters and their number of iterations.
-        """
-        iters_dict = {}
-        
-        for obj, ndim, label in [
-                (self.Bfield.strength, 0, 'strength'),
-                (self.Bfield.direction, 1, 'direction'),
-                (self.r0, 1, 'r0'),
-                (self.v0, 1, 'v0'),
-                ]:
-            if np.array(obj).ndim != ndim:
-                iters_dict[label] = len(obj)        
-        
-        return iters_dict
-    
-    def reset_N0(self):
-        """Reset (last created) initial population self.N0 and initial populations
-        for all electronic states"""
-        self.N0     = np.array([]) #: initial population of all levels
-        for ElSt in self.levels.electronic_states:
-            ElSt.N0 = []
-    
-    def initialize_N0(self,return_densitymatrix=False,random=False):
-        #___specify the initial (normalized) occupations of the levels
-        N,iNum = self.levels.N, self.levels.iNum
-        if random:
-            self.N0 = np.random.rand(N)
-        else:
-            if np.any([len(ElSt.N0) for ElSt in self.levels.electronic_states]):
-                self.N0 = np.zeros(N)
-                for ElSt in self.levels.electronic_states:
-                    if len(ElSt.N0) != 0:
-                        i_ElSt = self.levels.index_ElSt(ElSt,include_Ngrs_for_exs=True)
-                        self.N0[i_ElSt:(i_ElSt+ElSt.N)] = ElSt.N0
-            else:
-                self.N0 = np.array(self.N0, dtype=float)
-                if len(self.N0) == 0:
-                    if 'v' in self.levels.grstates[0][0].QuNrs:
-                        N0_indices = [i for i,st in enumerate(self.levels.grstates[0]) if st.v==0] 
-                        if len(N0_indices) == 0:
-                            self.N0     = np.ones(N)
-                        else:
-                            self.N0      = np.zeros(N)
-                            for i in N0_indices:
-                                self.N0[i] = 1.0
-                    else:
-                        self.N0     = np.ones(N)
-                else:
-                    if len(self.N0) != N:
-                        if len(self.N0) == N+iNum:
-                            self.N0 = self.N0[:N]
-                        else:
-                            raise ValueError('Wrong size of N0')
-        self.N0 /= self.N0.sum() #initial populations are always normalized
-        
-        if iNum > 0:
-            self.N0 = np.array([*self.N0,*self.N0[self.levels.lNum-iNum:self.levels.lNum]])
-        
-        if return_densitymatrix:
-            N = N +iNum
-            N0mat = np.zeros((N,N),dtype=np.complex64)
-            if random:
-                print('MUST be modified that the density matrix elements that are twice apparent are equal')
-                N0mat = (np.random.rand(N,N) + 1j*np.random.rand(N,N))/2
-                N0mat +=  np.conj(N0mat).T 
-            #transform these initial values into the density matrix elements N0mat
-            N0mat[(np.arange(N),np.arange(N))] = self.N0
-            return N0mat
-
-    def get_N(self, return_sum=True, **QuNrs):
-        """Returns the time-dependent populations as results after calculating
-        the dynamics. Can be used to either obtain the populations of all
-        individual levels or to conveniently combine the populations for only a 
-        subset of levels with specific Quantum numbers.
-
-        Parameters
-        ----------
-        return_sum : bool, optional
-            Whether to sum up of all levels. The default is True.
-        **QuNrs : kwargs
-            Keyword arguments as Quantum numbers can be provided for only a subset
-            of levels with specific Quantum numbers, e.g. v=0. If empty, all
-            levels are considered.
-
-        Returns
-        -------
-        np.ndarrays
-            Time-dependent population(s).
-        """
-        if not QuNrs:
-            return self.N
-        
-        states = self.levels.states
-        inds = np.array([i for i,st in enumerate(states) if st.check_QuNrvals(**QuNrs)])
-        if return_sum:
-            return self.N[inds,:].sum(axis=0)
-        else:
-            return self.N[inds,:]    
-
-    def get_Nscattrate(self,sum_over_ElSts=False):
-        Nscattrate_arr = self.levels.calc_Gamma()[:,None]*self.N[self.levels.lNum:,:]
-        if not sum_over_ElSts:# and (len(self.levels.exstates_labels) > 1)
-            Nscattrate_summed = np.zeros((len(self.levels.exstates_labels),self.N.shape[1]))
-            N_states = 0
-            for i,ElSt in enumerate(self.levels.exstates):
-                N = ElSt.N
-                Nscattrate_summed[i,:] = np.sum(Nscattrate_arr[N_states:N_states+N,:],axis=0)
-                N_states += N
-            return Nscattrate_summed
-        else:
-            return np.sum(Nscattrate_arr,axis=0)
-        
-    def get_Nscatt(self,sum_over_ElSts=False):
-        return cumulative_trapezoid(self.get_Nscattrate(sum_over_ElSts=sum_over_ElSts), 
-                        self.t, initial = 0.0, axis=-1)
-    
-    def get_photons(self,sum_over_ElSts=False):
-        return np.transpose(self.get_Nscatt(sum_over_ElSts=sum_over_ElSts))[-1]
-    
-    #___compute several physical variables using the solution of the ODE
-    #: time dependent scattering rate
-    Nscattrate  = property(get_Nscattrate)
-    #: time dependent scattering number
-    Nscatt      = property(get_Nscatt)
-    #: totally scattered photons
-    photons     = property(get_photons)
-                
-    def _evaluate(self,t_start,t_int,dt,N0mat): #for OBEs only?!
-        freq_unit = self.freq_unit
-        #___determine the time points at which the ODE solver should evaluate the equations    
-        if len(self.args['t_eval']) != 0:
-            self.t_eval = np.array(self.args['t_eval'])
-        else:
-            if dt == 'auto': #must be tested!?!
-                dt = 1/np.max(self.h_gek*np.sqrt(self.om_gek**2*freq_unit**2+np.abs(self.Rabi_freqs)**2)/2/pi)/8.11 #1/8 of one Rabi-oscillation
-            if dt != None and dt < t_int:
-                self.t_eval = np.linspace(t_start,t_start+t_int,int(t_int/dt)+1)
-            else:
-                self.t_eval, T_eval = None, None
-        if np.all(self.t_eval) != None:
-            T_eval = self.t_eval * freq_unit
-        
-        #___transform the initial density matrix N0mat in a vector for the ode
-        self.y0 = self.density_mat2vec(N0mat)
-        
-        # ---------------Ordinary Differential Equation solver----------------
-        # solve initial value problem of the ordinary first order differential equation with scipy
-        lNum,uNum,iNum,pNum = self.levels.lNum,self.levels.uNum,self.levels.iNum,self.lasers.pNum
-        kwargs = self.args['kwargs']
-        # sol = solve_ivp(ode0_OBEs, (t_start*freq_unit,(t_start+t_int)*freq_unit),
-        #                 self.y0, t_eval=T_eval, **kwargs,
-        #                 args=(lNum,uNum,pNum,self.G,self.f,self.om_eg,self.om_k,
-        #                       betaB,self.dMat,self.muMat,
-        #                       self.M_indices,h_gek,h_gege,self.phi)) # delete?
-        # sol = solve_ivp(ode1_OBEs, (t_start*freq_unit,(t_start+t_int)*freq_unit),
-        #                 self.y0, t_eval=T_eval, **kwargs,
-        #                 args=(lNum,uNum,pNum, self.M_indices,
-        #                       self.Gfd,self.om_gek,self.betamu,self.dd))
-        # sol = solve_ivp(ode1_OBEs_opt2, (t_start*freq_unit,(t_start+t_int)*freq_unit), #<- optimized form for one el. ex. state!
-        #                 self.y0, t_eval=T_eval, **kwargs,
-        #                 args=(lNum,uNum,pNum, self.M_indices,
-        #                       self.Gfd,self.om_gek,self.betamu,self.dd,self.ck_indices))
-        if iNum == 0:
-            sol = solve_ivp(ODEs.ode1_OBEs_opt3, (t_start*freq_unit,(t_start+t_int)*freq_unit),  #<- can also handle two electr. states with diff. Gamma
-                            self.y0, t_eval=T_eval, **kwargs,
-                            args=(lNum,uNum,pNum, self.levels.calc_M_indices(),
-                                  self.Gfd,self.om_gek,self.betamu,self.dd,self.ck_indices,
-                                  self.levels.calc_Gamma()/freq_unit))
-        else:
-            sol = solve_ivp(ODEs.ode1_OBEs_opt4, (t_start*freq_unit,(t_start+t_int)*freq_unit),  #<- can also handle two electr. states with diff. Gamma
-                            self.y0, t_eval=T_eval, **kwargs,
-                            args=(lNum,uNum,iNum,pNum, self.levels.calc_M_indices(),
-                                  self.Gfd,self.om_gek,self.betamu,self.dd,self.ck_indices,
-                                  self.levels.calc_Gamma()/freq_unit))
-        self.sol = sol
-        self.ymat = self.density_vec2mat(sol.y)
-        #: solution of the time dependent populations N
-        self.N = np.real(self.ymat[(np.arange(self.levels.N),np.arange(self.levels.N))])
-        #: array of the times at which the solutions are calculated
-        self.t = sol.t/freq_unit
-    
-    def density_mat2vec(self,mat):
-        # matrix -> vector
-        if mat.ndim != 2:
-            raise Exception('Matrix must be 2-dimensional')
-        if mat.shape[0] != mat.shape[1]:
-            raise Exception('Matrix must be square matrix')
-        N       = mat.shape[0]
-        vec  = np.zeros( N*(N+1) )
-        count   = 0
-        for i in range(N):
-            for j in range(i,N):
-                vec[count]   = mat[i,j].real
-                vec[count+1] = mat[i,j].imag
-                count += 2
-        return vec
-    
-    def density_vec2mat(self,vec):
-        # to transform the solution vector of the time dependent density matrix
-        # into matrix form
-        N,iNum  = self.levels.N, self.levels.iNum
-        if vec.shape[0] != (N+iNum)*(N+iNum+1):
-            raise Exception('Shape[0] of vector must have the length N+iNum')
-        mat    = np.zeros((N+iNum,N+iNum,vec.shape[-1]),dtype=np.complex64)
-        count   = 0
-        for i in range(N+iNum):
-            for j in range(i,N+iNum):
-                mat[i,j,:] = vec[count] + 1j* vec[count+1]
-                count += 2
-        mat    = mat[:N,:N]
-        if np.any(np.abs(mat[(np.arange(N),np.arange(N))].imag) > 1e-13):
-            warnings.warn('Populations got an imaginary part > 1e-13')
-        mat    += np.conj(np.transpose(mat,axes=(1,0,2))) #is diagonal remaining purely real or complex?
-        mat[(np.arange(N),np.arange(N))] *=0.5
-        return mat
-    
-    def check_config(self,raise_Error=False):
-        if self.calcmethod == 'rateeqs':
-            #pre-defined kwargs for solve_ivp function
-            kwargs_default = {'method':'LSODA', 'max_step':10e-6} 
-            self.args['kwargs'] = dict(kwargs_default,**self.args['kwargs'])
-        self.lasers.check_config(raise_Error=raise_Error)
-        self.levels.check_config(raise_Error=raise_Error)
-        if 'trajectory' in self.args:
-            if (self.args['trajectory']) and (self.levels.mass==0.0):
-                raise ValueError('No mass is provided for trajectory to be calculated')
-        # check if some lasers are completely off to some states or if some states are not addressed by any laser!?
-            
-    def __set_v0r0(self, vec=[0,0,0], direction=[], label='v0'):
-        vec = np.array(vec, dtype=np.float64)
-        
-        if isinstance(direction, str):
-            direction = {'x':[1,0,0],'y':[0,1,0],'z':[0,0,1],'':[]}[direction]
-        if np.any(direction):
-            direction = np.array(direction)/np.linalg.norm(direction)
-            if direction.shape != (3,):
-                raise Exception(f"direction vector must be of shape (3,) instead of {direction.shape}")
-            vec = direction[None,:]*vec[:,None]
-        
-        if vec.ndim not in [1,2]:
-            raise Exception(f"{label} must have one or two dimensions instead of {vec.ndim}")
-        if vec.shape[-1] != 3:
-            raise Exception(f"Last dimension of {label} must be of length 3 instead of {vec.shape[-1]}")
-        
-        return vec
-    
-    def set_v0(self, v0=[0,0,0], direction=[]):
-        self.__v0 = self.__set_v0r0(vec=v0, direction=direction, label='v0')
-        return self.__v0
-    
-    def set_r0(self, r0=[0,0,0], direction=[]):
-        self.__r0 = self.__set_v0r0(vec=r0, direction=direction, label='r0')
-        return self.__r0
-    
-    @property
-    def v0(self):
-        """Initial velocity vector or array of vectors."""
-        return self.__v0
-    
-    @v0.setter
-    def v0(self,val):
-        self.set_v0(v0=val)
-        
-    @property
-    def r0(self):
-        """Initial position vector or array of vectors."""
-        return self.__r0
-    
-    @r0.setter
-    def r0(self,val):
-        self.set_r0(r0=val)
-    
-    def draw_levels(self,GrSts=None,ExSts=None,branratios=True,lasers=True,
-                    QuNrs_sep=[], br_fun='identity', br_TH=0.01, # 1e-16 default
-                    freq_clip_TH='auto', cmap='viridis',yaxis_unit='MHz'):
-        """This method draws all levels of certain Electronic states sorted
-        by certain Qunatum numbers. Additionally, the branching ratios and the
-        transitions addressed by the lasers can be added.
-
-        Parameters
-        ----------
-        GrSts : list of str, optional
-            list of labels of ground electronic states to be displayed.
-            The default is None which corresponds to all ground states.
-        ExSts : list of str, optional
-            list of labels of excited electronic states to be displayed.
-            The default is None which corresponds to all excited states.
-        branratios : bool, optional
-            Whether to show the branching ratios. The default is True.
-        lasers : bool, optional
-            Whether to show the transitions addressed by the lasers.
-            By default it is set to True when lasers are defined.
-        QuNrs_sep : list of str or tuple of two lists of str, optional
-            Quantum numbers for separating all levels into subplots.
-            For example the levels can be grouped into subplots by the vibrational
-            Quantum number, i.e. ['v'] or (['v'],['v']) for ex. and gr. states.
-        br_fun : str or callable, optional
-            Function to be applied onto the branching ratios. Can be either
-            'identity', 'log10', 'sqrt', or a custom defined function.
-            The default is 'identity'.
-        br_TH : float, optional
-            Threshold for the branching ratios to be shown. The default is 0.01.
-        freq_clip_TH : TYPE, optional
-            Same argument as in OBE's calculation method ':func:`calc_OBEs`.
-            The default is 'auto'.
-        cmap : str, optional
-            Colormap to be applied to the branching ratios. The default is 'viridis'.
-        yaxis_unit : str or float, optional
-            Unit of the y-axis. Can be either 'MHz','1/cm', or 'Gamma' for the
-            natural linewidth. Alternatively, an arbitrary unit (in MHz) can be
-            given as float. Default is 'MHz'.
-        """
-        # from mpl.patches import ConnectionPatch
-        def draw_line(subfig,axes,xys,arrowstyle='->',dxyB=[0.,0.],**kwargs):
-            con = mpl.patches.ConnectionPatch(
-                xyA=xys[0], coordsA=axes[0].transData,
-                xyB=xys[1]+dxyB, coordsB=axes[1].transData,
-                arrowstyle=arrowstyle,
-                shrinkB=1,
-                **kwargs
-                )
-            subfig.add_artist(con)
-            axes[1].plot(*(xys[1]+dxyB)) #invisible line for automatically adjusting axis limits
-            
-        levels = self.levels
-        if GrSts == None:
-            GrSts = levels.grstates
-        else:
-            GrSts = [levels.__dict__[label] for label in GrSts]
-        if ExSts == None:
-            ExSts = levels.exstates
-        else:
-            ExSts = [levels.__dict__[label] for label in ExSts]
-            
-        # create big figure, and nested subfigures and subplot axes
-        fig          = plt.figure(constrained_layout=True)
-        # subfigures subfigs for dividing main axes content and axes for legends
-        subfigs      = fig.subfigures(1, 2, hspace=0.0, width_ratios=[5,1.5])
-        # Two main subfigures for ground and excited electronic state
-        height_ratios_main = [1, 2]
-        subfigs_main = subfigs[0].subfigures(2, 1, wspace=0.0, height_ratios=height_ratios_main )
-        subfigs_ExSts= subfigs_main[0].subfigures(1, len(ExSts), hspace=0.0, width_ratios=[Exs.N for Exs in ExSts],squeeze=False )[0]
-        subfigs_GrSts= subfigs_main[1].subfigures(1, len(GrSts), hspace=0.0, width_ratios=[Grs.N for Grs in GrSts],squeeze=False )[0]
-        # Two subfigure instances for legend and colorbar with each a single subplot axis
-        subfigs_leg  = subfigs[1].subfigures(2, 1, wspace=0.0, height_ratios=height_ratios_main )
-        axs_legend = subfigs_leg[1].subplots(1, 1)
-        ax_cbar   = subfigs_leg[0].subplots(1, 1)
-        tools.make_axes_invisible(axs_legend)
-        #needed for drawing arrows on top over multiple figures
-        subfig_last = subfigs_GrSts[-1]
-        
-        # draw only levels first
-        if isinstance(QuNrs_sep,tuple): QuNrs_sep_u, QuNrs_sep_l = QuNrs_sep
-        else:                           QuNrs_sep_u, QuNrs_sep_l = 2*[QuNrs_sep]
-        
-        coords_u = [ElSt.draw_levels(fig=subfigs_ExSts[i], QuNrs_sep=QuNrs_sep_u,
-                                     yaxis_unit=yaxis_unit, ylabel=not bool(i),
-                                     xlabel_pos='top')
-                                     for i, ElSt in enumerate(ExSts)]
-        coords_l = [ElSt.draw_levels(fig=subfigs_GrSts[i], QuNrs_sep=QuNrs_sep_l,
-                                     yaxis_unit=yaxis_unit)
-                                     for i, ElSt in enumerate(GrSts)]
-        
-        try:
-            get_cmap = mpl.cm.get_cmap
-        except AttributeError:
-            get_cmap = mpl.colormaps.get_cmap
-        cmap        = get_cmap(cmap)
-        
-        # map branching ratios onto a color using a certain function:
-        if branratios:
-            branratios  = levels.calc_branratios()
-            from scipy.interpolate import interp1d
-            if not callable(br_fun):
-                br_fun_dict = {'log10':np.log10,'identity':lambda x:x,'sqrt':np.sqrt}
-                if not br_fun in br_fun_dict: raise Exception('Not valid argument given for br_fun!')
-                br_fun      = br_fun_dict[br_fun]
-            # isolate all branratios over a certain threshold in a separate flattened array and apply function
-            br_flat     = br_fun(branratios[branratios > br_TH])
-            # map branratio onto interval [0,1] for colormap
-            map_br      = interp1d([br_flat.min(),br_flat.max()],[1,0])
-            
-            # iterate over states and draw branratios
-            for GrSt,coords_l_ in zip(GrSts,coords_l):
-                for ExSt,coords_u_ in zip(ExSts,coords_u):
-                    if GrSt == ExSt: continue
-                    Ng = self.levels.index_ElSt(GrSt,gs_exs='gs')
-                    Ne = self.levels.index_ElSt(ExSt,gs_exs='exs')
-                    for l,u in np.argwhere(branratios[Ng:Ng+GrSt.N,Ne:Ne+ExSt.N] > br_TH): #does not work when ExSts are switched, e.g. ['B','A']??!
-                        draw_line(subfig_last,
-                                  axes=(coords_l_['axes'][l], coords_u_['axes'][u]),
-                                  xys=(coords_l_['xy'][l], coords_u_['xy'][u]),
-                                  arrowstyle='-',dxyB=[-0.2,0],alpha=0.5,
-                                  linewidth=0.6,linestyle='--',
-                                  color= cmap(map_br(br_fun(branratios[Ng+l,Ne+u]))))
-            # draw colorbar
-            norm        = mpl.colors.Normalize(vmax=br_flat.max(),vmin=br_flat.min())
-            bounds      = np.array(ax_cbar.get_position().bounds)
-            ax_cbar.set_position(bounds*np.array([1,1,0.2,1])) #left bottom width height
-            ax_cbar.tick_params(labelsize='small')
-            fig.colorbar(mpl.cm.ScalarMappable(norm=norm, cmap=cmap.reversed()),
-                         ticks=np.linspace(br_flat.min(),br_flat.max(),5),
-                         format='{:.2%}'.format,
-                         cax=ax_cbar, orientation='vertical', label='bran. ratio')
-        else:
-            tools.make_axes_invisible(ax_cbar)
-            
-        # draw lasers onto their addressing transitions as arrows:
-        if self.lasers.pNum == 0: lasers = False
-        if lasers:
-            ls_fun = lambda x: ['-','-.',':'][x//10]
-            self.calc_OBEs(t_int=1e-11, t_start=0., dt=None, t_eval = [],
-                          magn_remixing=False, freq_clip_TH=freq_clip_TH, steadystate=False,
-                          position_dep=False, rounded=False,
-                          verbose=False, mp=False, return_fun=None, method='RK45')
-            
-            for GrSt,coords_l_ in zip(GrSts,coords_l):
-                for ExSt,coords_u_ in zip(ExSts,coords_u):
-                    if GrSt == ExSt: continue
-                    Ng = self.levels.index_ElSt(GrSt,gs_exs='gs')
-                    Ne = self.levels.index_ElSt(ExSt,gs_exs='exs')
-                    for l,u,k in np.argwhere(np.abs(self.Gfd[Ng:Ng+GrSt.N,Ne:Ne+ExSt.N,:])>0):
-                        det = self.om_gek[Ng+l,Ne+u,k]*self.freq_unit/2/pi*1e-6/coords_u_['yaxis_unit']
-                        draw_line(subfig_last,
-                                  axes=(coords_l_['axes'][l], coords_u_['axes'][u]),
-                                  xys =(coords_l_['xy'][l],   coords_u_['xy'][u]),
-                                  arrowstyle='->',linestyle=ls_fun(k),dxyB=[+0.2,det],
-                                  alpha=0.8,color='C'+str(k))
-            
-            # legend for lasers
-            import matplotlib.lines as mlines
-            handles = [mlines.Line2D([],[],lw=1,color='C'+str(k),ls=ls_fun(k),
-                                     label='{:d}: {:.0f}, {:.1f}'.format(
-                                         k, la.lamb*1e9, la.P*1e3)
-                                     )
-                for k,la in enumerate(self.lasers)]
-                
-            legend = axs_legend.legend(handles=handles,loc='upper left',
-                                       bbox_to_anchor=(0, 1),fontsize='x-small',
-                                       title='i: $\lambda$ [nm], $P$ [mW]')
-            plt.setp(legend.get_title(),fontsize='x-small')
-
-#%%
-if __name__ == '__main__':
-    system = System(description='testing_System_module',load_constants='138BaF')
-    
-    system.levels.add_all_levels(v_max=0)
-    system.levels.X.del_lossstate()
-    
-    system.lasers.add_sidebands(lamb=859.83e-9,P=20e-3,offset_freq=19e6,mod_freq=39.33e6,
-                                sidebands=[-2,-1,1,2],ratios=[0.8,1,1,0.8])
-
-    system.Bfield.turnon(strength=5e-4,direction=[1,1,1])
-    system.calc_OBEs(t_int=8e-6, dt=1e-9,magn_remixing=True,verbose=True)
-    system.calc_rateeqs(t_int=8e-6,magn_remixing=True,
-                        trajectory=False,position_dep=True,verbose=True)
+# -*- coding: utf-8 -*-
+"""
+Created on Tue June 09 10:17:00 2020
+
+@author: fkogel
+
+v3.5.0
+
+This module contains the main class :class:`~System.System` which provides all
+information about the lasers light fields, the atomic or molecular level structure,
+and the magnetic field to carry out simulation calculations, e.g.
+via the rate equations or Optical Bloch equations (OBEs).
+
+Examples
+--------
+First simple example to setup and simulate a (3+1)-levelsystem::
+    
+    from System import *
+    system=System(description='Simple3+1') # create empty system instance first
+    
+    # construct level system:
+    # - create empty instances for a ground and excited electronic state
+    system.levels.add_electronicstate(label='X', gs_exs='gs')
+    system.levels.add_electronicstate(label='A', gs_exs='exs', Gamma=1.0)
+    # - add the levels with the respective quantum numbers to the electronic states
+    system.levels.X.add(F=1)
+    system.levels.A.add(F=0)
+    # - next all default level properties can be displayed and simply changed
+    system.levels.print_properties()
+    system.levels.X.gfac.iloc[0] = 1.0 # set ground state g factor to 1.0
+    
+    # set up lasers and magnetic field
+    system.lasers.add(lamb=860e-9, P=5e-3, pol='lin') #wavelength, power, and polarization
+    system.Bfield.turnon(strength=5e-4, direction=[0,1,1]) #magnetic field
+    
+    # simulate dynamics with OBEs and plot population
+    system.calc_OBEs(t_int=5e-6, dt=10e-9, magn_remixing=True, verbose=True)
+    system.plot_N()
+
+Example for setting up a level and laser system for BaF with the cooling and 3 repumping
+lasers and calculating the dynamics::
+    
+    from System import *
+    system = System(description='SimpleTest1_BaF',load_constants='138BaF')
+    
+    # set up the lasers each with four sidebands
+    for lamb in np.array([859.830, 895.699, 897.961])*1e-9:
+        system.lasers.add_sidebands(lamb=lamb,P=20e-3,pol='lin',
+                                    offset_freq=19e6,mod_freq=39.33e6,
+                                    sidebands=[-2,-1,1,2],ratios=[0.8,1,1,0.8])
+    
+    # set up the ground and excited states and include all vibrational levels
+    # up to the ground state vibrational level v=2
+    system.levels.add_electronicstate('X','gs') #add ground state X
+    system.levels.X.load_states(v=[0,1,2]) #loading the states defined in the json file
+    system.levels.X.add_lossstate()
+    
+    system.levels.add_electronicstate('A','exs') #add excited state A
+    system.levels.A.load_states(v=[0,1])
+    
+    system.levels.print_properties() #check the imported properties from the json file
+    
+    # Alternatively, all these steps for the levels can be done simpler with:
+    # system.levels.add_all_levels(v_max=2)
+    
+    # calculate dynamics with rate equations
+    system.calc_rateeqs(t_int=20e-6, magn_remixing=False)
+    
+    # plot populations, force, and scattered photon number
+    system.plot_N()
+    system.plot_F()
+    system.plot_Nscatt()
+    
+Example for a Molecule with a initial velocity and position of :math:`v_x=200m/s`
+and :math:`r_x=-2mm` which is transversely passing two cooling lasers with
+a repumper each in the distance :math:`4mm`::
+    
+    from System import *
+    system = System(description='SimpleTest2Traj_BaF',load_constants='138BaF')
+    
+    # specify initial velocity and position of the molecule
+    system.v0 = np.array([200,0,0])   #in m/s
+    system.r0 = np.array([-2e-3,0,0]) #in m
+    
+    # set up the cooling laser and first repumper with their wave vectors k and positions r_k
+    FWHM,P = 1e-3,5e-3 # 1mm and 5mW
+    for lamb in np.array([859.830, 895.699])*1e-9:
+        for rx in [0, 4e-3]:
+            system.lasers.add_sidebands(lamb=lamb,P=P,FWHM=FWHM,pol='lin',
+                                        r_k=[rx,0,0], k=[0,1,0],
+                                        offset_freq=19e6,mod_freq=39.33e6,
+                                        sidebands=[-2,-1,1,2],ratios=[0.8,1,1,0.8])
+        
+    # include first two vibrational levels of electronic ground state and the
+    # first vibrational level of the excited state
+    system.levels.add_all_levels(v_max=1)
+    
+    # calculate dynamics with velocity and position dependence of the laser beams and molecules
+    system.calc_rateeqs(t_int=40e-6,magn_remixing=False,
+                        trajectory=True,position_dep=True)
+    
+    # plot scattering rate, scattered photons, velocity and position, ...
+    system.plot_all()
+"""
+import numpy as np
+from scipy.integrate import solve_ivp, cumulative_trapezoid
+from scipy.constants import c,h,hbar,pi,g,physical_constants
+from scipy.constants import k as k_B
+from scipy.constants import u as u_mass
+from sympy.physics.wigner import clebsch_gordan,wigner_3j,wigner_6j
+from .Lasersystem import *
+from .Levelsystem import *
+from . import tools
+from .tools import save_object, open_object, ODEs, return_fun_default
+from .Bfield import Bfield
+import time
+import sys, os
+from copy import deepcopy
+import multiprocessing
+from tqdm import tqdm
+import warnings
+
+import matplotlib as mpl
+import matplotlib.pyplot as plt
+import matplotlib.pylab as pl
+import matplotlib.ticker as mtick
+
+np.set_printoptions(precision=4,suppress=True)
+#%%
+class System:
+    def __init__(self, description=None,load_constants='',verbose=True):
+        """An instance of this class is the starting point for simulating any
+        atomic or molecular dynamics simulations. Specficially, it define an object
+        to not only store all important information about the system but also to
+        calculate any time evolution.
+    
+        Parameters
+        ----------
+        description : str, optional
+            A short description of this System can be added. If not provided,
+            the attribute is set to the name of the respective executed main
+            python file.
+        load_constants : str, optional
+            File name of a certain molecule, atom or more general system whose
+            respective level constants to be loaded or imported by the class
+            :class:`~Levelsystem.Levelsystem` via the constants defined in the
+            .json file. The default is ''.
+    
+        Example
+        -------
+        After initiating a :class:`~System.System` object, the instances of 
+        :py:class:`~Lasersystem.Lasersystem`, :class:`~Levelsystem.Levelsystem`,
+        and :class:`~Bfield.Bfield` can be accessed via::
+            
+            system = System()
+            print(system.lasers)
+            print(system.levels)
+            print(system.Bfield)
+        """
+        self.lasers = Lasersystem()
+        self.levels = Levelsystem(load_constants=load_constants,verbose=verbose)
+        self.Bfield = Bfield()
+        #self.particles = Particlesystem()
+        if description == None:
+            self.description = os.path.basename(sys.argv[0])[:-3]
+        else:
+            self.description = description
+        self.reset_N0()                    #  initial population of all levels
+        self.v0     = np.array([0.,0.,0.]) #: initial velocity of the particle
+        self.r0     = np.array([0.,0.,0.]) #: initial position of the particle
+        """dictionary for parameters specifying the steady state conditions."""
+        self.steadystate = {'t_ini'       : None,
+                            'maxiters'    : 100,
+                            'condition'   : [0.1,50],
+                            'period'      : None}
+        """dictionary for parameters specifying the multiprocessing of calculations."""
+        self.multiprocessing = {'processes' : multiprocessing.cpu_count()-1,#None
+                                'maxtasksperchild' : None,
+                                'show_progressbar' : True,
+                                'savetofile'       : True}
+        if verbose:
+            print("System is created with description: {}".format(self.description))
+        
+    def calc_rateeqs(self,t_int=20e-6,t_start=0.,dt=None,t_eval = [],
+                     magn_remixing=False, magn_strength=8,
+                     position_dep=False, trajectory=False,
+                     verbose=True, return_fun=return_fun_default,
+                     **kwargs):
+        """Calculates the time evolution of the single level populations with
+        rate equations.        
+
+        Parameters
+        ----------
+        t_int : float, optional
+            interaction time in which the molecule is exposed to the lasers.
+            The default is 20e-6.
+        t_start : float, optional
+            starting time when the ode_solver starts the calculation. Useful
+            for the situation when e.g. all cooling lasers are shut off at a 
+            specific time t1, so that a new calculation with another laser
+            configuration (e.g. including only a probe laser) can be started
+            at t_start=t1 to continue the simulation. The default is 0.0.
+        dt : float, optional
+            time step of the output data. So in this case the ODE solver will
+            decide at which time points to calculate the solution.
+            The default is None.
+        t_eval : list or numpy array, optional
+            If it desired to get the solution of the ode solver only at 
+            specific time points, the `t_eval` argument can be used to specify 
+            these points. If `_eval` is given, the `dt` argument is ignored.
+            The default is [].
+        magn_remixing : bool, optional
+            if True, the adjacent ground hyperfine levels are perfectly mixed
+            by a magnetic field. The default is False.
+        magn_strength : float, optional
+            measure of the magnetic field strength (i.e. the magnetic remixing
+            matrix is multiplied by 10^magn_strength). Reasonable values are
+            between 6 and 9. The default is 8.
+        position_dep : bool, optional
+            determines whether to take the Gaussian intensity distribution of
+            the laser beams into account. The default is False.
+        trajectory : bool, optional
+            determines whether a trajectory of the molecule is calculated using
+            simple equations of motion. This yields the additional time-dependent
+            parameters ``v`` and ``r`` for the velocity and position. So, the force
+            which is acting on the molecule changes the velocity which in turn can
+            alter the Doppler shift. Further, the `position_dep` parameter determines
+            if either a uniform unitensity or complex intensity distribution due to
+            the Gaussian beam shapes is assumed through which the particle is
+            propagated. The default is False.
+        verbose : bool, optional
+            whether to print additional information like execution time or the
+            scattered photon number. The default is True.
+        return_fun : function-type, optional
+            if `mp` == True, the returned dictionary of this function determines
+            the quantities which are save for every single parameter configuration.
+            The default is None.
+        **kwargs : keyword arguments, optional
+            other options of the `solve_ivp` scipy function can be specified
+            (see homepage of scipy for further information).
+        
+        Note
+        ----
+        function creates attributes 
+        
+        * ``N`` : solution of the time dependent populations N,
+        * ``Nscatt`` : time dependent scattering number,
+        * ``Nscattrate`` : time dependent scattering rate,
+        * ``photons``: totally scattered photons
+        * ``args``: input arguments of the call of this function
+        * ``t`` : times at which the solution was calculated
+        * ``v`` : calculated velocities of the molecule at times ``t``
+          (only given if `trajectory` == True)
+        * ``r`` : calculated positions of the molecule at times ``t``
+          (only given if `trajectory` == True)
+        """
+        self.calcmethod = 'rateeqs'
+        #___input arguments of this called function
+        self.args = locals()
+        self.check_config(raise_Error=True)
+        
+        #___parameters belonging to the levels
+        self.levels.calc_all()
+        
+        #___start multiprocessing if desired only after calculating the levels
+        #   properties so that they don't have to be re-calculated every time.
+        if self._identify_iter_params() or self.lasers._identify_iter_params()[0]:
+            return self._start_mp()
+        
+        #___parameters belonging to the lasers  (and partially to the levels)
+        # wave vector k
+        self.k      = self.lasers.getarr('k')*self.lasers.getarr('kabs')[:,None] #no unit vectors
+        self.delta  = self.lasers.getarr('omega')[None,None,:] - self.levels.calc_freq()[:,:,None]
+        # saturation parameter of intensity (lNum,uNum,pNum)
+        self.sp     = self.lasers.getarr('I')[None,None,:]/(self.levels.Isat[:,:,None])
+        #polarization switching time
+        tswitch     = 1/self.lasers.freq_pol_switch
+        self.rx1    = np.abs(np.dot(self.levels.calc_dMat(),self.lasers.getarr('f_q').T))**2
+        # for polarization switching:
+        if np.any([la.pol_switching for la in self.lasers]):
+            self.rx2 = np.abs(np.dot(self.levels.calc_dMat(),self.lasers.getarr('f_q2').T))**2
+        else:
+            self.rx2 = self.rx1.copy()
+        
+        #___magnetic remixing of the ground states. An empty array is left for no B-field 
+        if magn_remixing:
+            self.M = self.Bfield.get_remix_matrix(self.levels.grstates[0],remix_strength=magn_strength)
+        else:
+            self.M = np.array([[],[]])
+        
+        #___specify the initial (normalized) occupations of the levels
+        self.initialize_N0()
+
+        #___determine the time points at which the ODE solver should evaluate the equations
+        if len(t_eval) != 0: self.t_eval = np.array(t_eval)
+        else:   
+            if dt != None and dt < t_int:
+                self.t_eval = np.linspace(t_start,t_start+t_int,int(t_int/dt)+1)
+            else:
+                self.t_eval = None
+        
+        #___depenending on the position dependence two different ODE evaluation functions are called
+        if trajectory:
+            self.y0      = np.array([*self.N0, *self.v0, *self.r0])
+        else:
+            # position dependent intensity due to Gaussian shape of Laserbeam:
+            if position_dep:
+                self.sp *= self.lasers.I_tot(self.r0,sum_lasers=False,use_jit=False)[None,None,:]
+            self.R1 = self.levels.calc_Gamma()[None,:,None]/2*self.rx1*self.sp / (
+                1+4*(self.delta-np.dot(self.k,self.v0)[None,None,:])**2/self.levels.calc_Gamma()[None,:,None]**2)
+            self.R2 = self.levels.calc_Gamma()[None,:,None]/2*self.rx2*self.sp / (
+                1+4*(self.delta-np.dot(self.k,self.v0)[None,None,:])**2/self.levels.calc_Gamma()[None,:,None]**2)
+            #sum R1 & R2 over pNum:
+            self.R1sum, self.R2sum = np.sum(self.R1,axis=2), np.sum(self.R2,axis=2)
+            
+            self.y0      = self.N0
+        
+        #number of ground, excited states and lasers
+        lNum,uNum,pNum = self.levels.lNum, self.levels.uNum, self.lasers.pNum
+        
+        # ---------------Ordinary Differential Equation solver----------------
+        #solve initial value problem of the ordinary first order differential equation with scipy
+        if verbose: print('Solving ode with rate equations...', end=' ')
+        start_time = time.perf_counter()
+        if not trajectory:
+            sol = solve_ivp(ODEs.ode0_rateeqs_jit, (t_start,t_start+t_int), self.y0,
+                    t_eval=self.t_eval, **self.args['kwargs'],
+                    args=(lNum,uNum,pNum,self.levels.calc_Gamma(),self.levels.calc_branratios(),
+                          self.R1sum,self.R2sum,tswitch,self.M))
+        else:
+            sol = solve_ivp(ODEs.ode1_rateeqs_jit, (t_start,t_start+t_int), self.y0,
+                    t_eval=self.t_eval, **self.args['kwargs'],
+                    args=(lNum,uNum,pNum,np.reshape(self.levels.calc_Gamma(),(1,-1,1)),self.levels.calc_branratios(),
+                          self.rx1,self.rx2,self.delta,self.sp,
+                          self.lasers.getarr('w'),self.lasers.getarr('_w_cylind'),
+                          self.k,self.lasers.getarr('kabs'),self.lasers.getarr('r_k'),
+                          self.lasers.getarr('_r_cylind_trunc'),self.lasers.getarr('_dir_cylind'), #unit vectors
+                          self.levels.mass,tswitch,self.M,position_dep,self.lasers.getarr('beta')))
+            #velocity v and position r
+            self.v = sol.y[-6:-3]
+            self.r = sol.y[-3:]
+
+        #: execution time for the ODE solving
+        self.exectime = time.perf_counter()-start_time
+        #: array of the times at which the solutions are calculated
+        self.t = sol.t
+        #: solution of the time dependent populations N
+        self.N = sol.y[:lNum+uNum]
+        self._verify_calculation()    
+        if return_fun == True: return {'system':self}
+        elif return_fun: return return_fun(self)   
+        
+    #%%        
+    def plot_all(self):
+        self.plot_N(); self.plot_Nsum(); self.plot_dt()
+        self.plot_Nscatt(); self.plot_Nscattrate(); self.plot_F()
+        if ('trajectory' in self.args) and self.args['trajectory']:
+            self.plot_r(); self.plot_v()
+        
+    def plot_N(self,figname=None,figsize=(12,5),smallspacing=0.0005):
+        """plot populations of all levels over time."""
+        if figname == None:
+            plt.figure('N ({}): {}, {}, {}'.format(
+                self.calcmethod,self.description,self.levels.description,
+                self.lasers.description), figsize=figsize)
+        else: plt.figure(figname,figsize=figsize)
+        
+        N_sum = 0
+        for i,ElSt in enumerate(self.levels.electronic_states):
+            if 'v' in ElSt.states[0].QuNrs:
+                alphas  = np.linspace(1,0,ElSt.v_max+2)[:-1] #####
+                j_v0    = np.array([jj for jj,st in enumerate(ElSt) if st.v == 0])
+                N_red   = len(j_v0)
+            else:
+                alpha   = 1.0
+            N = ElSt.N
+            for j, state in enumerate(ElSt.states):
+                ls = ['solid','dashed','dashdot','dotted','dashdotdotted',
+                      'loosely dotted','loosely dashed','loosely dashdotted'][i]
+                if N > 10:
+                    if 'v' in state.QuNrs:
+                        if j in j_v0:
+                            color   = pl.cm.jet(np.argwhere(j_v0==j)[0][0]/(N_red-1))
+                        else:
+                            color   = 'grey'
+                    else:
+                        color = pl.cm.jet(j/(N-1))
+                else:
+                    color = 'C' + str(j)
+                    
+                if 'v' in state.QuNrs:
+                    if state.is_lossstate:
+                        color = 'k'
+                        alpha = 1.0
+                    else:
+                        alpha = alphas[state.v]
+                
+                label = str(state).split(f'{ElSt.gs_exs}=')[-1]
+                    
+                plt.plot(self.t*1e6,(self.N[j+N_sum,:]+smallspacing*i)*1e2,
+                         label=label,ls=ls,color=color,alpha=alpha)
+            N_sum += N
+            
+        plt.xlabel('time $t$ in $\mu$s')
+        plt.ylabel('Populations $N$ in %')
+        leg = plt.legend(title='States:',loc='center left',labelspacing=-0.0,
+                         bbox_to_anchor=(1, 0.5),fontsize='x-small')
+        # set the linewidth of each legend object
+        for legobj in leg.legend_handles:
+            legobj.set_linewidth(1.4)
+        
+    def plot_Nscatt(self,sum_over_ElSts=False):
+        """plot the scattered photon number over time (integral of `Nscattrate`)."""
+        plt.figure('Nscatt: {}, {}, {}'.format(self.description,self.levels.description,self.lasers.description))
+        plt.xlabel('time $t$ in $\mu$s')
+        plt.ylabel('Totally scattered photons')
+        Nscatt = self.get_Nscatt(sum_over_ElSts=sum_over_ElSts)
+        for i,ElSt in enumerate(self.levels.exstates):
+            plt.plot(self.t*1e6, Nscatt[i,:], '-',label=ElSt.label)
+        if Nscatt.shape[0]>1:
+            plt.plot(self.t*1e6, np.sum(Nscatt,axis=0), '-',label='Sum')
+        plt.legend()
+    
+    def plot_Nscattrate(self,sum_over_ElSts=False):
+        """plot the photon scattering rate over time (derivative of `Nscatt`)."""
+        plt.figure('Nscattrate: {}, {}, {}'.format(self.description,self.levels.description,self.lasers.description))
+        plt.xlabel('time $t$ in $\mu$s')
+        plt.ylabel('Photon scattering rate $\gamma\prime$ in MHz')
+        Nscattrate = self.get_Nscattrate(sum_over_ElSts=sum_over_ElSts)
+        for i,ElSt in enumerate(self.levels.exstates):
+            plt.plot(self.t*1e6, Nscattrate[i,:]*1e-6, '-',label=ElSt.label)
+        if Nscattrate.shape[0]>1:
+            plt.plot(self.t*1e6, np.sum(Nscattrate,axis=0)*1e-6, '-',label='Sum')
+        plt.legend()
+        
+    def plot_Nsum(self):
+        """plot the population sum of all levels over time to ensure a small
+        numerical deviation of the ODE solver."""
+        plt.figure('Nsum: {}, {}, {}'.format(self.description,self.levels.description,self.lasers.description))
+        plt.xlabel('time $t$ in $\mu$s')
+        plt.ylabel('Population sum $\sum N_i$')
+        plt.plot(self.t*1e6, np.sum(self.N,axis=0), '-')
+    
+    def plot_dt(self):
+        """plot the time steps at which the populations are calculated. If no `dt`
+        argument is given for the calulations they are chosen from the ODE solver."""
+        if 'method' in self.args['kwargs']: method = self.args['kwargs']['method']
+        else: method = 'RK45'
+        plt.figure('dt: {}, {}, {}'.format(self.description,self.levels.description,self.lasers.description))
+        plt.xlabel('time $t$ in $\mu$s')
+        plt.ylabel('timestep d$t$ in s')
+        plt.plot(self.t[:-1]*1e6,np.diff(self.t),label=method)
+        plt.yscale('log')
+        plt.legend()
+        
+    def plot_v(self):
+        """plot the velocity over time for all three axes 'x','y', and'z'."""
+        plt.figure('v: {}, {}, {}'.format(self.description,self.levels.description,self.lasers.description))
+        plt.xlabel('time $t$ in $\mu$s')
+        plt.ylabel('velocity $v$ in m/s')
+        ls_arr = ['-','--','-.']
+        for i,axis in enumerate(['x','y','z']):
+            plt.plot(self.t*1e6,self.v[i,:],label='$v_{}$'.format(axis),ls=ls_arr[i])
+        plt.legend()
+    
+    def plot_r(self):
+        """plot the position over time for all three axes 'x','y', and'z'."""
+        plt.figure('r: {}, {}, {}'.format(self.description,self.levels.description,self.lasers.description))
+        plt.xlabel('time $t$ in $\mu$s')
+        plt.ylabel('position $r$ in m')
+        ls_arr = ['-','--','-.']
+        for i,axis in enumerate(['x','y','z']):
+            plt.plot(self.t*1e6,self.r[i,:],label='$r_{}$'.format(axis),ls=ls_arr[i])
+        plt.legend()
+    
+    def plot_init(self,plot_quant=''):
+        pass
+    
+    def plot_FFT(self,only_sum=True,start_time=0.0):
+        """plot the fast Fourier transform (FFT) of the time-dependent populations.
+        
+        Parameters
+        ----------
+        only_sum : bool, optional
+            if True the sum of the FFTs of all populations is plottet. Otherwise
+            the distinct FFTs for all levels are shown. The default is True.
+        start_time : float between 0 and 1, optional
+            starting time in units of the interaction time `t_int` at which the
+            FFT is calculated. The default is 0.0.
+        """
+        FT_sum = 0
+        t_int = self.args['t_int']
+        for i,st in enumerate(self.levels):
+            FT = (np.fft.rfft(self.N[i,int(self.t.size*start_time):]).real)**2
+            mean_zero = FT[int(FT.size/4):].mean()
+            start = np.where(np.diff(FT)>0)[0][0]
+            if start < 3: start = 3
+            FT[:start] = mean_zero
+            if not only_sum:
+                FT[np.where(FT<2*mean_zero)[0]] = mean_zero
+                plt.plot(np.arange(FT.size)/(t_int*(1-start_time))*1e-6,FT*1.**i)
+            else:
+                FT_sum += FT
+        if only_sum:
+            self.FT_sum = FT_sum
+            plt.plot(np.arange(FT.size)/(t_int*(1-start_time))*1e-6,self.FT_sum)
+        plt.yscale('log')
+        plt.xlabel('Frequency $f$ in MHz')
+        plt.ylabel('Power spectrum of the FFT')
+    
+    def calc_Rabi_freqs(self,position_dep=False):
+        """Calculate the (angular) pure Rabi frequencies for each transition
+        and each laser component (with 2*pi included).
+
+        Parameters
+        ----------
+        position_dep : bool, optional
+            Whether the intensity for the calculation is evaluated at a certain
+            position within the Gaussian laser beam profiles (True) or at the
+            maximum (False). The default is False.
+
+        Returns
+        -------
+        np.ndarray((lNum,uNum,pNum))
+            Angular Rabi frequencies for each combination of laser, excited states,
+            and ground state.
+        """
+        # saturation parameter of intensity (lNum,uNum,pNum)
+        self.sp = self.lasers.getarr('I')[None,None,:]/(self.levels.Isat[:,:,None])
+        self.Rabi_freqs = self.levels.calc_Gamma()[None,:,None]*np.sqrt(self.sp/2) \
+                        * np.dot(self.levels.calc_dMat(), self.lasers.getarr('f_q').T)
+        
+        # position dependent intensity due to Gaussian shape of Laserbeam:
+        if position_dep:
+            self.Rabi_freqs *= np.sqrt(self.lasers.I_tot(self.r0,sum_lasers=False,use_jit=False))[None,:]
+        
+        # for simple levelsystems, the Rabi frequency can be set via the laser instances
+        Rabi_set = self.lasers.getarr('freq_Rabi') #this feature must be tested!?
+        if not np.all(np.isnan(Rabi_set)):
+            Rabi_freqs_max = np.abs(self.Rabi_freqs).max(axis=(0,1)) #shape (pNum)
+            for p,la in enumerate(self.lasers):
+                if not np.isnan(Rabi_set[p]):
+                    ratio = Rabi_set[p]/Rabi_freqs_max[p]
+                    self.Rabi_freqs[:,:,p]  *= ratio
+                    la.I                    *= ratio**2   
+        
+        return self.Rabi_freqs
+    
+    def plot_F(self,figname=None,axes=['x','y','z']):
+        """plot the Force over time for all three axes 'x','y', and'z'."""
+        if figname == None:
+            plt.figure('F ({}): {}, {}, {}'.format(
+                self.calcmethod,self.description,self.levels.description,
+                self.lasers.description))
+        else: plt.figure(figname)
+        lamb = c/(self.levels.calc_freq()[0,0]/2/pi)
+        F = self.F/ (hbar*2*pi/860e-9*self.levels.calc_Gamma()[0]/2)
+        ls_arr = ['-','--','-.']
+        for axis in axes:
+            i = {'x':0,'y':1,'z':2}[axis]
+            plt.plot(self.t*1e6,F[i,:],label='$F_{}$'.format(axis),ls=ls_arr[i])
+        plt.xlabel('time $t$ in $\mu$s')
+        plt.ylabel('Force $F$ in $\hbar k \Gamma_{}/2$'.format(self.levels.exstates_labels[0]))
+        plt.legend()
+    
+    @property
+    def F(self):
+        """calculate the force over time.
+
+        Returns
+        -------
+        F : np.ndarray, shape(3,ntimes)
+            Force array for all <ntimes> time points and three axes 'x','y','z'.
+        """
+        if self.calcmethod == 'rateeqs':
+            if not self.args['trajectory']:
+                lNum,uNum = self.levels.lNum, self.levels.uNum
+                N_lu = self.N[:lNum,:][:,None,:] - self.N[lNum:lNum+uNum,:][None,:,:]
+                F = hbar * np.sum( np.dot(self.R1,self.k)[:,:,:,None] * N_lu[:,:,None,:], axis=(0,1)) #+ g 
+            else:
+                F = np.zeros((3,self.t.size))
+                F[:,1:] = np.diff(self.v)/np.diff(self.t)*self.levels.mass
+        if self.calcmethod == 'OBEs':
+            T       = self.freq_unit*self.t
+            T_size  = T.size
+            size    = self.levels.lNum*self.levels.uNum*self.lasers.pNum*3*T_size #total size of the force array below
+            T_step  = T_size//(size//int(10e6) + 1)
+            
+            F       = np.zeros((3,T_size))
+            for i,t1 in enumerate(range(0,T_size,T_step)): #ensure that not too much memory is needed for huge np arrays
+                t2  = t1 + T_step
+                if t2 > T_size: t2 = T_size
+                F[:,t1:t2]  += np.real(np.transpose(self.ymat[self.levels.lNum:,:self.levels.lNum,t1:t2],axes=(1,0,2))[:,:,None,None,:] \
+                                     *self.Gfd[:,:,:,None,None]*np.exp(1j*T[None,None,None,None,t1:t2]*self.om_gek[:,:,:,None,None]) \
+                                     *self.k[None,None,:,:,None] ).sum(axis=(0,1,2))
+            F *= 2*hbar*self.freq_unit
+        
+        return F
+    
+    #%%
+    def calc_trajectory(self,F_profile,t_int=20e-6,t_start=0.,dt=None,t_eval=None,
+                        verbose=True,force_axis=None,
+                        interpol_kind='linear',save_scipy_sols=False,**kwargs):
+        """for the calculation of Monte Carlo simulations of classical particles
+        which are propagated through a provided pre-calculated force profile
+        to be used as interpolated function"""
+        
+        if 'method' not in kwargs:
+            kwargs['method'] = 'LSODA' # setting default solver method for ODE
+        
+        # Checking F_profile argument for datatype, etc.:
+        if not isinstance(F_profile, dict):
+            if np.all([isinstance(dic,dict) for dic in F_profile]):
+                F_profile = {k:v for dic in F_profile for k,v in dic.items()}
+            else:
+                raise ValueError(f"F_profile must be dictionary or iterable of dictionaries!")
+                
+        if ('a' not in F_profile) and ('F' in F_profile):
+            F_profile['a'] = F_profile['F']/self.levels.mass
+            print(f'Converting force to acceleration with mass {self.levels.mass}')
+        else:
+            raise ValueError("Either 'F' or 'a' must be included in F_profile!")
+        
+        # attribute for storing the solutions of the trajectory simulations:
+        self.trajectory_results = dict(kwargs=locals(), sols=[])
+        
+        v0_arr = np.atleast_2d(self.v0)
+        r0_arr = np.atleast_2d(self.r0)
+        if isinstance(t_int, float):
+            t_int = np.ones(v0_arr.shape[0])*t_int   
+        
+        self.trajectory_results['final_values'] = dict(photons = np.zeros(len(v0_arr)),
+                                                       v = np.zeros((len(v0_arr),3)),
+                                                       r = np.zeros((len(v0_arr),3)))
+        
+        if 'v' in F_profile or 'v0' in F_profile:
+            v = F_profile['v'] if 'v' in F_profile else F_profile['v0']
+        else:
+            raise ValueError("Either 'v' or 'v0' must be included in F_profile!")
+            
+        if 'I' in F_profile:
+            position_dep    = True
+            I               = F_profile['I']
+            I_tot           = self.lasers.get_intensity_func()
+            
+            from scipy.interpolate import RegularGridInterpolator as interp
+            a_intp  = interp((v,I), F_profile['a'], method=interpol_kind,
+                             bounds_error=False,fill_value=None)
+            R_intp  = interp((v,I), F_profile['Nscattrate'], method=interpol_kind,
+                             bounds_error=False,fill_value=None)
+            def a(v,r): return a_intp(xi=(v,I_tot(r)))
+            def R(v,r): return R_intp(xi=(v,I_tot(r)))
+            
+            if force_axis == '-v':
+                v0_arr2         = v0_arr.copy()
+                v0_arr2[:,0]   *= 0
+                force_axis      = -v0_arr2/np.linalg.norm(v0_arr2,axis=-1)[:,None]
+            elif isinstance(force_axis,(list,np.ndarray)):
+                force_axis = np.atleast_2d(np.array(force_axis)/np.linalg.norm(force_axis)) +v0_arr*0
+            else:
+                raise Exception('input argument <force axis> has to be given!')
+                
+        else:
+            position_dep = False
+            from scipy.interpolate import interp1d
+            a   = interp1d(v, F_profile['a'], kind=interpol_kind)
+            R   = interp1d(v, F_profile['Nscattrate'], kind=interpol_kind)
+            force_axis = np.array(force_axis)/np.linalg.norm(force_axis)
+        
+        # Differential equation calculation:
+        #__________________________________
+        def ode_MC1D(t,y,force_axis,position_dep):
+            dy      = np.zeros(6+1)
+            v_proj = np.sum(y[:3]*force_axis)
+            if position_dep:
+                dy[:3] = a(v_proj,y[3:6])*force_axis
+                dy[-1] = R(v_proj,y[3:6])
+            else:
+                dy[:3] = a(v_proj)*force_axis
+                dy[-1] = R(v_proj)
+            dy[3:6] = y[:3]
+            return dy
+        #__________________________________
+        
+        iterator = tqdm(v0_arr,smoothing=0.0) if verbose else v0_arr
+        for i,v0 in enumerate(iterator):
+            sol = solve_ivp(ode_MC1D, (0.,t_int[i]), np.array([*v0, *r0_arr[i], 0.0]),
+                            t_eval=t_eval, args=(force_axis[i],position_dep),
+                            **kwargs)
+            if save_scipy_sols:
+                self.trajectory_results['sols'].append(sol)
+            for key, indices in dict(photons=-1, r=[3,4,5], v=[0,1,2]).items():
+                self.trajectory_results['final_values'][key][i] = sol.y[indices,-1]
+        
+    #%%
+    def calc_OBEs(self, t_int=20e-6, t_start=0., dt=None, t_eval = [],
+                  magn_remixing=False, freq_clip_TH=500, steadystate=False,
+                  position_dep=False, rounded=False,
+                  verbose=True, return_fun=return_fun_default,
+                  **kwargs):
+        """Calculates the time evolution of the single level populations with
+        the optical Bloch equations.
+
+        Parameters
+        ----------
+        t_int : float, optional
+            interaction time in which the molecule is exposed to the lasers.
+            The default is 20e-6.
+        t_start : float, optional
+            starting time when the ode_solver starts the calculation. Useful
+            for the situation when e.g. all cooling lasers are shut off at a 
+            specific time t1, so that a new calculation with another laser
+            configuration (e.g. including only a probe laser) can be started
+            at t_start=t1 to continue the simulation. The default is 0.0.
+        dt : float, optional
+            time step of the output data. So in this case the ODE solver will
+            decide at which time points to calculate the solution. If dt='auto',
+            an appropriate time step is chosen by using the smallest Rabi frequency
+            between a single transition and single laser component.
+            The default is None.
+        t_eval : list or numpy array, optional
+            If it desired to get the solution of the ode solver only at 
+            specific time points, the `t_eval` argument can be used to specify 
+            these points. If `_eval` is given, the `dt` argument is ignored.
+            The default is [].
+        magn_remixing : bool, optional
+            if True, the magnetic field, which is defined in the instance
+            :class:`~System.Bfield` contained in this class, is considered in the
+            calculation. Otherwise, the magnetic field is set to zero.
+            The default is False.
+        freq_clip_TH : float or string, optional
+            determines the threshold frequency at which the coupling of a single
+            transition detuned by a frequency from a specific laser component
+            is neglected. If a float is provided, only the transitions with
+            detunings smaller than `freq_clip_TH` times Gamma[0] are driven by the
+            light field. If `freq_clip_TH` == 'auto', the threshold frequencies for
+            all transitions are chosen seperately by considering the transition
+            strengths and intensities of each laser component.            
+            The default is 500.
+        steadystate : bool, optional
+            determines whether the equations are propagated until a steady
+            state or periodic quasi-steady state is reached. The dictionary
+            ``steadystate`` of this class specifies the steady state conditions.
+            The default is False.
+        position_dep : bool, optional
+            determines whether to take position of the particle in an Gaussian
+            intensity distribution of the laser beams into account.
+            The default is False.
+        rounded : float, optional
+            if specified, all frequencies and velocities are rounded to the frequency
+            `rounded` in units of max(Gamma).
+            The default is False.
+        verbose : bool, optional
+            whether to print additional information like execution time or the
+            scattered photon number. The default is True.
+        return_fun : function-type, optional
+            if `mp` == True, the returned dictionary of this function determines
+            the quantities which are save for every single parameter configuration.
+            The default is None.
+        **kwargs : keyword arguments, optional
+            other options of the `solve_ivp` scipy function can be specified
+            (see homepage of scipy for further information).
+
+        Note
+        ----
+        function creates attributes 
+        
+        * ``N`` : solution of the time dependent populations N,
+        * ``Nscatt`` : time dependent scattering number,
+        * ``Nscattrate`` : time dependent scattering rate,
+        * ``photons``: totally scattered photons
+        * ``args``: input arguments of the call of this function
+        * ``t`` : times at which the solution was calculated
+        """
+        self.calcmethod = 'OBEs'
+        #___input arguments of this called function
+        self.args       = locals()
+        self.check_config(raise_Error=True)
+        
+        #___parameters belonging to the levels
+        self.levels.calc_all()
+        # for dimensionless time units
+        freq_unit       = self.levels.calc_Gamma().max() # choose the linewidth of the first electronic state as unit
+        self.freq_unit  = freq_unit
+        #frequency differences between the ground and excited states (delta)
+        self.om_eg      = self.levels.calc_freq()/freq_unit
+        if rounded:
+            self.om_eg  = np.around(self.om_eg/rounded)*rounded
+        
+        #___start multiprocessing if desired
+        if self._identify_iter_params() or self.lasers._identify_iter_params()[0]:
+            return self._start_mp()
+        
+        #___parameters belonging to the lasers (and partially to the levels)
+        # Rabi frequency in dimensionless units (lNum,uNum,pNum)
+        self.calc_Rabi_freqs(position_dep=position_dep)
+        # wave vectors k (no unit vectors)
+        self.k  = self.lasers.getarr('k')*self.lasers.getarr('kabs')[:,None]
+        # laser frequencies omega_k
+        if rounded:
+            self.om_k   = np.around(self.lasers.getarr('omega')/freq_unit/rounded)*rounded \
+                        - np.around(np.dot(self.k,self.v0)/freq_unit/rounded)*rounded
+        else:
+            self.om_k   = (self.lasers.getarr('omega') - np.dot(self.k,self.v0))/freq_unit
+        
+        #___magnetic remixing of the ground states and excited states
+        if magn_remixing:
+            betaB  = self.Bfield.Bvec_sphbasis/(hbar*freq_unit/self.Bfield.mu_B)
+        else:
+            betaB  = np.array([0.,0.,0.])
+            
+        #coefficients h to neglect highly-oscillating terms of the OBEs (with frequency threshold freq_clip_TH)
+        self.om_gek = self.om_eg[:,:,None] - self.om_k[None,None,:]
+        if freq_clip_TH == 'auto':
+            FWHM = np.sqrt(self.levels.calc_Gamma()[None,:,None]**2 + 2*np.abs(self.Rabi_freqs)**2)/freq_unit #in dimensionless units
+            self.h_gek  = np.where(np.abs(self.om_gek) < 8*FWHM/2, 1.0, 0.0)
+            self.h_gege = np.where(np.abs(self.om_eg[:,:,None,None]-self.om_eg[None,None,:,:])\
+                                   < 8*np.max(FWHM)/2, 1.0, 0.0)
+        else:
+            self.h_gek  = np.where(np.abs(self.om_gek) < freq_clip_TH, 1.0, 0.0)
+            self.h_gege = np.where(np.abs(self.om_eg[:,:,None,None]-self.om_eg[None,None,:,:])\
+                                   < freq_clip_TH, 1.0, 0.0)
+        
+        #___coefficients for new defined differential equations
+        self.Gfd = 1j/2*np.exp(1j*self.lasers.getarr('phi')[None,None,:])*self.h_gek*self.Rabi_freqs/freq_unit
+        self.betamu = tuple(1j* np.dot(self.levels.calc_muMat()[i], np.flip(betaB*np.array([-1,1,-1])))
+                            for i in range(2) )
+        self.dd = self.h_gege*(self.levels.calc_dMat()[:,:,None,None,:]\
+                               *self.levels.calc_dMat()[None,None,:,:,:]).sum(axis=-1)
+        self.ck_indices = (tuple(np.where(self.Gfd[i,:,:] != 0.0) for i in range(self.levels.lNum)),
+                           tuple(np.where(self.Gfd[:,i,:] != 0.0) for i in range(self.levels.uNum)))
+        self.ck_indices = (tuple( np.array([i[0],i[1]]) for i in self.ck_indices[0] ),
+                           tuple( np.array([i[0],i[1]]) for i in self.ck_indices[1] ))
+        
+        #___specify the initial (normalized) occupations of the levels
+        #   and transform these values into the density matrix elements N0mat
+        N0mat = self.initialize_N0(return_densitymatrix=True)
+        
+        if verbose: print('Solving ode with OBEs...', end='')
+        start_time = time.perf_counter()
+        
+        #___if steady state is wanted, multiple calculation steps of the OBEs
+        #___have to be performed while the occupations between this steps are compared
+        if not steadystate:
+            self._evaluate(t_start, t_int, dt, N0mat)
+            self.step = 0
+        else:
+            #___initial propagation of the equations for reaching the equilibrium region
+            if self.steadystate['t_ini']:
+                self.args['t_eval'] = [t_start, self.steadystate['t_ini']] #only the start and end point are important to be calculated for initial period
+                self._evaluate(t_start, self.steadystate['t_ini'], dt, N0mat)
+                self.args['t_eval'] = []
+                t_start = self.t[-1]
+                N0mat   = self.ymat[:,:,-1]
+            #___specifying interaction time for the next multiple iterations to compare
+            # if callable(self.steadystate['period']):
+            if isinstance(self.steadystate['period'],float):
+                t_int = self.steadystate['period']
+            elif self.args['rounded']:
+                t_int = 2*pi/(freq_unit*self.args['rounded'])
+            elif self.steadystate['period'] == 'standingwave':
+                if np.linalg.norm(self.v0) != 0: #if v0==0, then t_int is not changed and thus used for int time.
+                    lambda_mean = (c/(self.om_eg*freq_unit/2/pi)).mean()
+                    if np.any(np.abs(c/(self.om_eg*freq_unit/2/pi) /lambda_mean -1)>0.1e-2 ):#percental deviation from mean
+                        print('WARNING: averaging over standing wave periods might not be accurate since the wavelengths differ.')
+                    period = lambda_mean/np.linalg.norm(self.v0)#/2
+                    t_int = period*(t_int//period+1) # int(t_int - t_int % period)
+            self._evaluate(t_start, t_int, dt, N0mat)
+            t_start = self.t[-1]
+            N0mat   = self.ymat[:,:,-1]
+            m1      = self.N.mean(axis=1)
+            # if self.steadystate['period'] == None: t_int *= 0.1
+            con1, con2 = self.steadystate['condition']
+            for self.step in range(1,self.steadystate['maxiters']):
+                self._evaluate(t_start, t_int, dt, N0mat)
+                m2 = self.N.mean(axis=1)
+                # print('diff & prop',np.all(np.abs(m1-m2)*1e2<con1),np.all(np.abs(1-m1/m2)*1e2 <con2))
+                #___check if conditions for steady state are fulfilled
+                if np.all(np.abs(m1-m2)*1e2 < con1) and np.all(np.nan_to_num(np.abs(1-m1/m2)*1e2,posinf=0,neginf=0) < con2):
+                    break
+                else:
+                    m1      = m2
+                    N0mat   = self.ymat[:,:,-1]
+                    t_start = self.t[-1]       
+            if verbose: print(' calculation steps: ',self.step+1)
+            
+        #: execution time for the ODE solving
+        self.exectime = time.perf_counter() - start_time
+        self._verify_calculation()
+        if return_fun == True: return {'system':self}
+        elif return_fun: return return_fun(self)
+    
+    def _verify_calculation(self):
+        dev_TH  = {'rateeqs':1e-8,'OBEs':1e-6}[self.calcmethod]
+        dev     = abs(self.N[:,-1].sum() -1)
+        #: Variable success indicates of the calcualtion could be verified.
+        self.success = True
+        self.message = ""
+        if dev > dev_TH:
+            message = 'Sum of populations not stable! Deviation: {:.2e}.\n'.format(dev)
+            print('WARNING:', message)
+            self.message += message
+            self.success = False
+        if np.any(self.N < -1e-3):
+            message = 'Populations got negative!'
+            print('WARNING:', message)
+            self.message += message
+            self.success = False
+        
+        # printing some information...    
+        if self.args['verbose']:
+            print("Execution time: {:2.4f} seconds".format(self.exectime))
+            for i,Ex_label in enumerate(self.levels.exstates_labels):
+                print("Scattered Photons ({}): {:.6f}".format(Ex_label,self.photons[i]))
+    
+    def _start_mp(self):
+        self.results = tools.multiproc(obj=deepcopy(self),kwargs=self.args)
+        if self.multiprocessing['savetofile']:# multiprocessing.cpu_count() > 16:
+            save_object(self)
+            try:
+                sys.path.append('../')
+                import subprocess, sending_email
+                hostname = subprocess.check_output('hostname').decode("utf-8")
+                sending_email.send_message('Calculation complete!','File {} at Server {}'.format(self.description,hostname))
+            except:
+                pass
+        return None
+    
+    def _identify_iter_params(self):
+        """Identify which parameters are iterative arrays  to loop through
+        including magnetic field strength and direction, initial position and
+        velocity. This function is inevitable to determine whether multiple
+        evaluations of the OBEs and rate equations are efficiently conducted 
+        using the multiprocessing package from python (see :meth:`tools.multiproc`
+        and :meth:`Lasersystem._identify_iter_params`).
+
+        Returns
+        -------
+        iters_dict : dict
+            Dictionary with all iterative parameters and their number of iterations.
+        """
+        iters_dict = {}
+        
+        for obj, ndim, label in [
+                (self.Bfield.strength, 0, 'strength'),
+                (self.Bfield.direction, 1, 'direction'),
+                (self.r0, 1, 'r0'),
+                (self.v0, 1, 'v0'),
+                ]:
+            if np.array(obj).ndim != ndim:
+                iters_dict[label] = len(obj)        
+        
+        return iters_dict
+    
+    def reset_N0(self):
+        """Reset (last created) initial population self.N0 and initial populations
+        for all electronic states"""
+        self.N0     = np.array([]) #: initial population of all levels
+        for ElSt in self.levels.electronic_states:
+            ElSt.N0 = []
+    
+    def initialize_N0(self,return_densitymatrix=False,random=False):
+        #___specify the initial (normalized) occupations of the levels
+        N,iNum = self.levels.N, self.levels.iNum
+        if random:
+            self.N0 = np.random.rand(N)
+        else:
+            if np.any([len(ElSt.N0) for ElSt in self.levels.electronic_states]):
+                self.N0 = np.zeros(N)
+                for ElSt in self.levels.electronic_states:
+                    if len(ElSt.N0) != 0:
+                        i_ElSt = self.levels.index_ElSt(ElSt,include_Ngrs_for_exs=True)
+                        self.N0[i_ElSt:(i_ElSt+ElSt.N)] = ElSt.N0
+            else:
+                self.N0 = np.array(self.N0, dtype=float)
+                if len(self.N0) == 0:
+                    if 'v' in self.levels.grstates[0][0].QuNrs:
+                        N0_indices = [i for i,st in enumerate(self.levels.grstates[0]) if st.v==0] 
+                        if len(N0_indices) == 0:
+                            self.N0     = np.ones(N)
+                        else:
+                            self.N0      = np.zeros(N)
+                            for i in N0_indices:
+                                self.N0[i] = 1.0
+                    else:
+                        self.N0     = np.ones(N)
+                else:
+                    if len(self.N0) != N:
+                        if len(self.N0) == N+iNum:
+                            self.N0 = self.N0[:N]
+                        else:
+                            raise ValueError('Wrong size of N0')
+        self.N0 /= self.N0.sum() #initial populations are always normalized
+        
+        if iNum > 0:
+            self.N0 = np.array([*self.N0,*self.N0[self.levels.lNum-iNum:self.levels.lNum]])
+        
+        if return_densitymatrix:
+            N = N +iNum
+            N0mat = np.zeros((N,N),dtype=np.complex64)
+            if random:
+                print('MUST be modified that the density matrix elements that are twice apparent are equal')
+                N0mat = (np.random.rand(N,N) + 1j*np.random.rand(N,N))/2
+                N0mat +=  np.conj(N0mat).T 
+            #transform these initial values into the density matrix elements N0mat
+            N0mat[(np.arange(N),np.arange(N))] = self.N0
+            return N0mat
+
+    def get_N(self, return_sum=True, **QuNrs):
+        """Returns the time-dependent populations as results after calculating
+        the dynamics. Can be used to either obtain the populations of all
+        individual levels or to conveniently combine the populations for only a 
+        subset of levels with specific Quantum numbers.
+
+        Parameters
+        ----------
+        return_sum : bool, optional
+            Whether to sum up of all levels. The default is True.
+        **QuNrs : kwargs
+            Keyword arguments as Quantum numbers can be provided for only a subset
+            of levels with specific Quantum numbers, e.g. v=0. If empty, all
+            levels are considered.
+
+        Returns
+        -------
+        np.ndarrays
+            Time-dependent population(s).
+        """
+        if not QuNrs:
+            return self.N
+        
+        states = self.levels.states
+        inds = np.array([i for i,st in enumerate(states) if st.check_QuNrvals(**QuNrs)])
+        if return_sum:
+            return self.N[inds,:].sum(axis=0)
+        else:
+            return self.N[inds,:]    
+
+    def get_Nscattrate(self,sum_over_ElSts=False):
+        Nscattrate_arr = self.levels.calc_Gamma()[:,None]*self.N[self.levels.lNum:,:]
+        if not sum_over_ElSts:# and (len(self.levels.exstates_labels) > 1)
+            Nscattrate_summed = np.zeros((len(self.levels.exstates_labels),self.N.shape[1]))
+            N_states = 0
+            for i,ElSt in enumerate(self.levels.exstates):
+                N = ElSt.N
+                Nscattrate_summed[i,:] = np.sum(Nscattrate_arr[N_states:N_states+N,:],axis=0)
+                N_states += N
+            return Nscattrate_summed
+        else:
+            return np.sum(Nscattrate_arr,axis=0)
+        
+    def get_Nscatt(self,sum_over_ElSts=False):
+        return cumulative_trapezoid(self.get_Nscattrate(sum_over_ElSts=sum_over_ElSts), 
+                        self.t, initial = 0.0, axis=-1)
+    
+    def get_photons(self,sum_over_ElSts=False):
+        return np.transpose(self.get_Nscatt(sum_over_ElSts=sum_over_ElSts))[-1]
+    
+    #___compute several physical variables using the solution of the ODE
+    #: time dependent scattering rate
+    Nscattrate  = property(get_Nscattrate)
+    #: time dependent scattering number
+    Nscatt      = property(get_Nscatt)
+    #: totally scattered photons
+    photons     = property(get_photons)
+                
+    def _evaluate(self,t_start,t_int,dt,N0mat): #for OBEs only?!
+        freq_unit = self.freq_unit
+        #___determine the time points at which the ODE solver should evaluate the equations    
+        if len(self.args['t_eval']) != 0:
+            self.t_eval = np.array(self.args['t_eval'])
+        else:
+            if dt == 'auto': #must be tested!?!
+                dt = 1/np.max(self.h_gek*np.sqrt(self.om_gek**2*freq_unit**2+np.abs(self.Rabi_freqs)**2)/2/pi)/8.11 #1/8 of one Rabi-oscillation
+            if dt != None and dt < t_int:
+                self.t_eval = np.linspace(t_start,t_start+t_int,int(t_int/dt)+1)
+            else:
+                self.t_eval, T_eval = None, None
+        if np.all(self.t_eval) != None:
+            T_eval = self.t_eval * freq_unit
+        
+        #___transform the initial density matrix N0mat in a vector for the ode
+        self.y0 = self.density_mat2vec(N0mat)
+        
+        # ---------------Ordinary Differential Equation solver----------------
+        # solve initial value problem of the ordinary first order differential equation with scipy
+        lNum,uNum,iNum,pNum = self.levels.lNum,self.levels.uNum,self.levels.iNum,self.lasers.pNum
+        kwargs = self.args['kwargs']
+        # sol = solve_ivp(ode0_OBEs, (t_start*freq_unit,(t_start+t_int)*freq_unit),
+        #                 self.y0, t_eval=T_eval, **kwargs,
+        #                 args=(lNum,uNum,pNum,self.G,self.f,self.om_eg,self.om_k,
+        #                       betaB,self.dMat,self.muMat,
+        #                       self.M_indices,h_gek,h_gege,self.phi)) # delete?
+        # sol = solve_ivp(ode1_OBEs, (t_start*freq_unit,(t_start+t_int)*freq_unit),
+        #                 self.y0, t_eval=T_eval, **kwargs,
+        #                 args=(lNum,uNum,pNum, self.M_indices,
+        #                       self.Gfd,self.om_gek,self.betamu,self.dd))
+        # sol = solve_ivp(ode1_OBEs_opt2, (t_start*freq_unit,(t_start+t_int)*freq_unit), #<- optimized form for one el. ex. state!
+        #                 self.y0, t_eval=T_eval, **kwargs,
+        #                 args=(lNum,uNum,pNum, self.M_indices,
+        #                       self.Gfd,self.om_gek,self.betamu,self.dd,self.ck_indices))
+        if iNum == 0:
+            sol = solve_ivp(ODEs.ode1_OBEs_opt3, (t_start*freq_unit,(t_start+t_int)*freq_unit),  #<- can also handle two electr. states with diff. Gamma
+                            self.y0, t_eval=T_eval, **kwargs,
+                            args=(lNum,uNum,pNum, self.levels.calc_M_indices(),
+                                  self.Gfd,self.om_gek,self.betamu,self.dd,self.ck_indices,
+                                  self.levels.calc_Gamma()/freq_unit))
+        else:
+            sol = solve_ivp(ODEs.ode1_OBEs_opt4, (t_start*freq_unit,(t_start+t_int)*freq_unit),  #<- can also handle two electr. states with diff. Gamma
+                            self.y0, t_eval=T_eval, **kwargs,
+                            args=(lNum,uNum,iNum,pNum, self.levels.calc_M_indices(),
+                                  self.Gfd,self.om_gek,self.betamu,self.dd,self.ck_indices,
+                                  self.levels.calc_Gamma()/freq_unit))
+        self.sol = sol
+        self.ymat = self.density_vec2mat(sol.y)
+        #: solution of the time dependent populations N
+        self.N = np.real(self.ymat[(np.arange(self.levels.N),np.arange(self.levels.N))])
+        #: array of the times at which the solutions are calculated
+        self.t = sol.t/freq_unit
+    
+    def density_mat2vec(self,mat):
+        # matrix -> vector
+        if mat.ndim != 2:
+            raise Exception('Matrix must be 2-dimensional')
+        if mat.shape[0] != mat.shape[1]:
+            raise Exception('Matrix must be square matrix')
+        N       = mat.shape[0]
+        vec  = np.zeros( N*(N+1) )
+        count   = 0
+        for i in range(N):
+            for j in range(i,N):
+                vec[count]   = mat[i,j].real
+                vec[count+1] = mat[i,j].imag
+                count += 2
+        return vec
+    
+    def density_vec2mat(self,vec):
+        # to transform the solution vector of the time dependent density matrix
+        # into matrix form
+        N,iNum  = self.levels.N, self.levels.iNum
+        if vec.shape[0] != (N+iNum)*(N+iNum+1):
+            raise Exception('Shape[0] of vector must have the length N+iNum')
+        mat    = np.zeros((N+iNum,N+iNum,vec.shape[-1]),dtype=np.complex64)
+        count   = 0
+        for i in range(N+iNum):
+            for j in range(i,N+iNum):
+                mat[i,j,:] = vec[count] + 1j* vec[count+1]
+                count += 2
+        mat    = mat[:N,:N]
+        if np.any(np.abs(mat[(np.arange(N),np.arange(N))].imag) > 1e-13):
+            warnings.warn('Populations got an imaginary part > 1e-13')
+        mat    += np.conj(np.transpose(mat,axes=(1,0,2))) #is diagonal remaining purely real or complex?
+        mat[(np.arange(N),np.arange(N))] *=0.5
+        return mat
+    
+    def check_config(self,raise_Error=False):
+        if self.calcmethod == 'rateeqs':
+            #pre-defined kwargs for solve_ivp function
+            kwargs_default = {'method':'LSODA', 'max_step':10e-6} 
+            self.args['kwargs'] = dict(kwargs_default,**self.args['kwargs'])
+        self.lasers.check_config(raise_Error=raise_Error)
+        self.levels.check_config(raise_Error=raise_Error)
+        if 'trajectory' in self.args:
+            if (self.args['trajectory']) and (self.levels.mass==0.0):
+                raise ValueError('No mass is provided for trajectory to be calculated')
+        # check if some lasers are completely off to some states or if some states are not addressed by any laser!?
+            
+    def __set_v0r0(self, vec=[0,0,0], direction=[], label='v0'):
+        vec = np.array(vec, dtype=np.float64)
+        
+        if isinstance(direction, str):
+            direction = {'x':[1,0,0],'y':[0,1,0],'z':[0,0,1],'':[]}[direction]
+        if np.any(direction):
+            direction = np.array(direction)/np.linalg.norm(direction)
+            if direction.shape != (3,):
+                raise Exception(f"direction vector must be of shape (3,) instead of {direction.shape}")
+            vec = direction[None,:]*vec[:,None]
+        
+        if vec.ndim not in [1,2]:
+            raise Exception(f"{label} must have one or two dimensions instead of {vec.ndim}")
+        if vec.shape[-1] != 3:
+            raise Exception(f"Last dimension of {label} must be of length 3 instead of {vec.shape[-1]}")
+        
+        return vec
+    
+    def set_v0(self, v0=[0,0,0], direction=[]):
+        self.__v0 = self.__set_v0r0(vec=v0, direction=direction, label='v0')
+        return self.__v0
+    
+    def set_r0(self, r0=[0,0,0], direction=[]):
+        self.__r0 = self.__set_v0r0(vec=r0, direction=direction, label='r0')
+        return self.__r0
+    
+    @property
+    def v0(self):
+        """Initial velocity vector or array of vectors."""
+        return self.__v0
+    
+    @v0.setter
+    def v0(self,val):
+        self.set_v0(v0=val)
+        
+    @property
+    def r0(self):
+        """Initial position vector or array of vectors."""
+        return self.__r0
+    
+    @r0.setter
+    def r0(self,val):
+        self.set_r0(r0=val)
+    
+    def draw_levels(self,GrSts=None,ExSts=None,branratios=True,lasers=True,
+                    QuNrs_sep=[], br_fun='identity', br_TH=0.01, # 1e-16 default
+                    freq_clip_TH='auto', cmap='viridis',yaxis_unit='MHz'):
+        """This method draws all levels of certain Electronic states sorted
+        by certain Qunatum numbers. Additionally, the branching ratios and the
+        transitions addressed by the lasers can be added.
+
+        Parameters
+        ----------
+        GrSts : list of str, optional
+            list of labels of ground electronic states to be displayed.
+            The default is None which corresponds to all ground states.
+        ExSts : list of str, optional
+            list of labels of excited electronic states to be displayed.
+            The default is None which corresponds to all excited states.
+        branratios : bool, optional
+            Whether to show the branching ratios. The default is True.
+        lasers : bool, optional
+            Whether to show the transitions addressed by the lasers.
+            By default it is set to True when lasers are defined.
+        QuNrs_sep : list of str or tuple of two lists of str, optional
+            Quantum numbers for separating all levels into subplots.
+            For example the levels can be grouped into subplots by the vibrational
+            Quantum number, i.e. ['v'] or (['v'],['v']) for ex. and gr. states.
+        br_fun : str or callable, optional
+            Function to be applied onto the branching ratios. Can be either
+            'identity', 'log10', 'sqrt', or a custom defined function.
+            The default is 'identity'.
+        br_TH : float, optional
+            Threshold for the branching ratios to be shown. The default is 0.01.
+        freq_clip_TH : TYPE, optional
+            Same argument as in OBE's calculation method ':func:`calc_OBEs`.
+            The default is 'auto'.
+        cmap : str, optional
+            Colormap to be applied to the branching ratios. The default is 'viridis'.
+        yaxis_unit : str or float, optional
+            Unit of the y-axis. Can be either 'MHz','1/cm', or 'Gamma' for the
+            natural linewidth. Alternatively, an arbitrary unit (in MHz) can be
+            given as float. Default is 'MHz'.
+        """
+        # from mpl.patches import ConnectionPatch
+        def draw_line(subfig,axes,xys,arrowstyle='->',dxyB=[0.,0.],**kwargs):
+            con = mpl.patches.ConnectionPatch(
+                xyA=xys[0], coordsA=axes[0].transData,
+                xyB=xys[1]+dxyB, coordsB=axes[1].transData,
+                arrowstyle=arrowstyle,
+                shrinkB=1,
+                **kwargs
+                )
+            subfig.add_artist(con)
+            axes[1].plot(*(xys[1]+dxyB)) #invisible line for automatically adjusting axis limits
+            
+        levels = self.levels
+        if GrSts == None:
+            GrSts = levels.grstates
+        else:
+            GrSts = [levels.__dict__[label] for label in GrSts]
+        if ExSts == None:
+            ExSts = levels.exstates
+        else:
+            ExSts = [levels.__dict__[label] for label in ExSts]
+            
+        # create big figure, and nested subfigures and subplot axes
+        fig          = plt.figure(constrained_layout=True)
+        # subfigures subfigs for dividing main axes content and axes for legends
+        subfigs      = fig.subfigures(1, 2, hspace=0.0, width_ratios=[5,1.5])
+        # Two main subfigures for ground and excited electronic state
+        height_ratios_main = [1, 2]
+        subfigs_main = subfigs[0].subfigures(2, 1, wspace=0.0, height_ratios=height_ratios_main )
+        subfigs_ExSts= subfigs_main[0].subfigures(1, len(ExSts), hspace=0.0, width_ratios=[Exs.N for Exs in ExSts],squeeze=False )[0]
+        subfigs_GrSts= subfigs_main[1].subfigures(1, len(GrSts), hspace=0.0, width_ratios=[Grs.N for Grs in GrSts],squeeze=False )[0]
+        # Two subfigure instances for legend and colorbar with each a single subplot axis
+        subfigs_leg  = subfigs[1].subfigures(2, 1, wspace=0.0, height_ratios=height_ratios_main )
+        axs_legend = subfigs_leg[1].subplots(1, 1)
+        ax_cbar   = subfigs_leg[0].subplots(1, 1)
+        tools.make_axes_invisible(axs_legend)
+        #needed for drawing arrows on top over multiple figures
+        subfig_last = subfigs_GrSts[-1]
+        
+        # draw only levels first
+        if isinstance(QuNrs_sep,tuple): QuNrs_sep_u, QuNrs_sep_l = QuNrs_sep
+        else:                           QuNrs_sep_u, QuNrs_sep_l = 2*[QuNrs_sep]
+        
+        coords_u = [ElSt.draw_levels(fig=subfigs_ExSts[i], QuNrs_sep=QuNrs_sep_u,
+                                     yaxis_unit=yaxis_unit, ylabel=not bool(i),
+                                     xlabel_pos='top')
+                                     for i, ElSt in enumerate(ExSts)]
+        coords_l = [ElSt.draw_levels(fig=subfigs_GrSts[i], QuNrs_sep=QuNrs_sep_l,
+                                     yaxis_unit=yaxis_unit)
+                                     for i, ElSt in enumerate(GrSts)]
+        
+        try:
+            get_cmap = mpl.cm.get_cmap
+        except AttributeError:
+            get_cmap = mpl.colormaps.get_cmap
+        cmap        = get_cmap(cmap)
+        
+        # map branching ratios onto a color using a certain function:
+        if branratios:
+            branratios  = levels.calc_branratios()
+            from scipy.interpolate import interp1d
+            if not callable(br_fun):
+                br_fun_dict = {'log10':np.log10,'identity':lambda x:x,'sqrt':np.sqrt}
+                if not br_fun in br_fun_dict: raise Exception('Not valid argument given for br_fun!')
+                br_fun      = br_fun_dict[br_fun]
+            # isolate all branratios over a certain threshold in a separate flattened array and apply function
+            br_flat     = br_fun(branratios[branratios > br_TH])
+            # map branratio onto interval [0,1] for colormap
+            map_br      = interp1d([br_flat.min(),br_flat.max()],[1,0])
+            
+            # iterate over states and draw branratios
+            for GrSt,coords_l_ in zip(GrSts,coords_l):
+                for ExSt,coords_u_ in zip(ExSts,coords_u):
+                    if GrSt == ExSt: continue
+                    Ng = self.levels.index_ElSt(GrSt,gs_exs='gs')
+                    Ne = self.levels.index_ElSt(ExSt,gs_exs='exs')
+                    for l,u in np.argwhere(branratios[Ng:Ng+GrSt.N,Ne:Ne+ExSt.N] > br_TH): #does not work when ExSts are switched, e.g. ['B','A']??!
+                        draw_line(subfig_last,
+                                  axes=(coords_l_['axes'][l], coords_u_['axes'][u]),
+                                  xys=(coords_l_['xy'][l], coords_u_['xy'][u]),
+                                  arrowstyle='-',dxyB=[-0.2,0],alpha=0.5,
+                                  linewidth=0.6,linestyle='--',
+                                  color= cmap(map_br(br_fun(branratios[Ng+l,Ne+u]))))
+            # draw colorbar
+            norm        = mpl.colors.Normalize(vmax=br_flat.max(),vmin=br_flat.min())
+            bounds      = np.array(ax_cbar.get_position().bounds)
+            ax_cbar.set_position(bounds*np.array([1,1,0.2,1])) #left bottom width height
+            ax_cbar.tick_params(labelsize='small')
+            fig.colorbar(mpl.cm.ScalarMappable(norm=norm, cmap=cmap.reversed()),
+                         ticks=np.linspace(br_flat.min(),br_flat.max(),5),
+                         format='{:.2%}'.format,
+                         cax=ax_cbar, orientation='vertical', label='bran. ratio')
+        else:
+            tools.make_axes_invisible(ax_cbar)
+            
+        # draw lasers onto their addressing transitions as arrows:
+        if self.lasers.pNum == 0: lasers = False
+        if lasers:
+            ls_fun = lambda x: ['-','-.',':'][x//10]
+            self.calc_OBEs(t_int=1e-11, t_start=0., dt=None, t_eval = [],
+                          magn_remixing=False, freq_clip_TH=freq_clip_TH, steadystate=False,
+                          position_dep=False, rounded=False,
+                          verbose=False, mp=False, return_fun=None, method='RK45')
+            
+            for GrSt,coords_l_ in zip(GrSts,coords_l):
+                for ExSt,coords_u_ in zip(ExSts,coords_u):
+                    if GrSt == ExSt: continue
+                    Ng = self.levels.index_ElSt(GrSt,gs_exs='gs')
+                    Ne = self.levels.index_ElSt(ExSt,gs_exs='exs')
+                    for l,u,k in np.argwhere(np.abs(self.Gfd[Ng:Ng+GrSt.N,Ne:Ne+ExSt.N,:])>0):
+                        det = self.om_gek[Ng+l,Ne+u,k]*self.freq_unit/2/pi*1e-6/coords_u_['yaxis_unit']
+                        draw_line(subfig_last,
+                                  axes=(coords_l_['axes'][l], coords_u_['axes'][u]),
+                                  xys =(coords_l_['xy'][l],   coords_u_['xy'][u]),
+                                  arrowstyle='->',linestyle=ls_fun(k),dxyB=[+0.2,det],
+                                  alpha=0.8,color='C'+str(k))
+            
+            # legend for lasers
+            import matplotlib.lines as mlines
+            handles = [mlines.Line2D([],[],lw=1,color='C'+str(k),ls=ls_fun(k),
+                                     label='{:d}: {:.0f}, {:.1f}'.format(
+                                         k, la.lamb*1e9, la.P*1e3)
+                                     )
+                for k,la in enumerate(self.lasers)]
+                
+            legend = axs_legend.legend(handles=handles,loc='upper left',
+                                       bbox_to_anchor=(0, 1),fontsize='x-small',
+                                       title='i: $\lambda$ [nm], $P$ [mW]')
+            plt.setp(legend.get_title(),fontsize='x-small')
+
+#%%
+if __name__ == '__main__':
+    system = System(description='testing_System_module',load_constants='138BaF')
+    
+    system.levels.add_all_levels(v_max=0)
+    system.levels.X.del_lossstate()
+    
+    system.lasers.add_sidebands(lamb=859.83e-9,P=20e-3,offset_freq=19e6,mod_freq=39.33e6,
+                                sidebands=[-2,-1,1,2],ratios=[0.8,1,1,0.8])
+
+    system.Bfield.turnon(strength=5e-4,direction=[1,1,1])
+    system.calc_OBEs(t_int=8e-6, dt=1e-9,magn_remixing=True,verbose=True)
+    system.calc_rateeqs(t_int=8e-6,magn_remixing=True,
+                        trajectory=False,position_dep=True,verbose=True)
     